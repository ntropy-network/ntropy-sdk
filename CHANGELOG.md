--- conflicted
+++ resolved
@@ -2,13 +2,9 @@
 # Changelog
 All notable changes to this project will be documented in this file.
 
-<<<<<<< HEAD
 ## [Unreleased]
 - Renamed `predicted_mcc` to `mcc` for simplicity.
-=======
-## [Unmerged]
 - Increased mcc range to 700-9999
->>>>>>> b0da30cd
 
 ## [4.8.1] - 2022-07-22
 - Fixed a bug with deprecated `model` parameter for custom models
