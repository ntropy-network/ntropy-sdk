--- conflicted
+++ resolved
@@ -4,12 +4,9 @@
 
 ## [Unreleased]
 - Add warning related to non-unique transaction ids.
-<<<<<<< HEAD
 - Improved error handling and parseability with several new error types (see ntropy_sdk.errors), for both client side and server side errors
 - Added `intermediaries` to the EnrichedTransaction class containing the information for transaction intermediaries (i.e., payment processor)
-=======
 - Added `created_at` property to `EnrichedTransaction`
->>>>>>> 25a516a1
 
 ## [4.11.0]  2020-10-13
 - Added `ntropy_sdk.recurring_payments` package with support for recurring payments feature
