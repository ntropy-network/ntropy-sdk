import csv
import logging
import os
import sys
import time
import uuid
import warnings
from datetime import date
from typing import Any, ClassVar, Generator, List, Optional, TypeVar, Iterable, Union
from urllib.parse import urlencode
from itertools import islice

import pandas as pd
import requests  # type: ignore
from pydantic import BaseModel, Field, validator, NonNegativeFloat
from requests_toolbelt.adapters.socket_options import TCPKeepAliveAdapter  # type: ignore
from tabulate import tabulate
from tqdm.auto import tqdm

from ntropy_sdk import __version__
from ntropy_sdk.income_check import IncomeReport
<<<<<<< HEAD
from ntropy_sdk.recurring_payments import RecurringPaymentsReport
=======
from ntropy_sdk.recurring_payments import RecurringPaymentsGroups, RecurringPaymentsGroup
>>>>>>> 802005ca
from ntropy_sdk.utils import (
    AccountHolderType,
    EntryType,
    RecurrenceType,
    TransactionType,
    dict_to_str,
    singledispatchmethod,
    validate_date,
)

DEFAULT_TIMEOUT = 10 * 60
DEFAULT_RETRIES = 10
DEFAULT_WITH_PROGRESS = hasattr(sys, "ps1")
ACCOUNT_HOLDER_TYPES = ["consumer", "business", "freelance", "unknown"]
COUNTRY_REGEX = r"^[A-Z]{2}(-[A-Z0-9]{1,3})?$"
ENV_NTROPY_API_TOKEN = "NTROPY_API_KEY"


T = TypeVar("T")


def chunks(it: Iterable[T], chunk_size: int) -> Generator[List[T], None, None]:
    it = it.__iter__()
    while True:
        chunk = list(islice(it, chunk_size))
        if len(chunk) == 0:
            return
        yield chunk


class NtropyError(Exception):
    """An expected error returned from the server-side"""

    pass


class NtropyBatchError(Exception):
    """One or more errors in one or more transactions of a submitted transaction batch"""

    def __init__(self, message, errors=None):
        super().__init__(message)
        self.errors = errors


class Transaction(BaseModel):
    """A financial transaction that can be enriched with the Ntropy SDK."""

    _required_fields: ClassVar[List[str]] = [
        "amount",
        "description",
        "entry_type",
        "iso_currency_code",
        "date",
    ]

    _fields: ClassVar[List[str]] = [
        "account_holder_id",
        "account_holder_type",
        "transaction_id",
        "amount",
        "date",
        "description",
        "entry_type",
        "iso_currency_code",
        "country",
        "mcc",
    ]

    _date_validator = validator("date", pre=True, allow_reuse=True)(validate_date)
    date: str = Field(
        description="Transaction date in ISO-8601 format (i.e. YYYY-MM-DD)."
    )
    amount: NonNegativeFloat = Field(description="Amount of the transaction.")
    entry_type: EntryType = Field(
        description="Either incoming or outgoing depending on the transaction."
    )
    iso_currency_code: str = Field(
        description="Currency of the transaction, in ISO-4217 format (e.g. USD)."
    )
    description: str = Field(description="Description text of the transaction.")

    account_holder_id: Optional[str] = Field(
        min_length=1,
        description="ID of the account holder; if the account holder does not exist, create a new one with the specified account holder type.",
    )
    account_holder_type: Optional[AccountHolderType] = Field(
        description="Type of the account holder – must be one of consumer, business, freelance, or unknown."
    )
    country: Optional[str] = Field(
        regex=COUNTRY_REGEX,
        description="Country where the transaction was made, in ISO-3166-2 format (e.g. US).",
    )
    transaction_id: Optional[str] = Field(
        description="Unique identifier of the transaction in your system. If not supplied, a random transaction_id is used.",
        min_length=1,
    )
    mcc: Optional[int] = Field(
        ge=700,
        le=9999,
        description="The Merchant Category Code of the merchant, according to ISO 18245.",
    )

    def __init__(self, **kwargs):
        super().__init__(**kwargs)
        if not kwargs.get("transaction_id"):
            self.transaction_id = str(uuid.uuid4())

    def __repr__(self):
        return f"Transaction({dict_to_str(self.to_dict())})"

    def __str__(self):
        return repr(self)

    @classmethod
    def from_dict(cls, val: dict):
        """Constructs a Transaction object from a dictionary of Transaction fields.

        Parameters
        ----------
        val
            A key-value dictionary of Transaction fields.

        Returns
        ------
        Transaction
            A corresponding Transaction object.
        """

        return cls(**val)

    @classmethod
    def from_row(cls, row):
        """Constructs a Transaction object from a pandas.Series containing Transaction fields.

        Parameters
        ----------
        val
            A pandas.Series containing Transaction fields

        Returns
        ------
        Transaction
            A corresponding Transaction object.
        """
        return cls(
            amount=row["amount"],
            date=row.get("date"),
            description=row.get("description", ""),
            entry_type=row["entry_type"],
            iso_currency_code=row["iso_currency_code"],
            account_holder_id=row.get("account_holder_id"),
            account_holder_type=row.get("account_holder_type"),
            mcc=row.get("mcc"),
            country=row.get("country"),
            transaction_id=row.get("transaction_id"),
        )

    def to_dict(self):
        """Returns a dictionary of non-empty fields for a Transaction.

        Returns
        ------
        dict
            A dictionary of the Transaction's fields.
        """
        return self.dict(exclude_none=True)

    class Config:
        use_enum_values = True


class LabeledTransaction(Transaction):
    """Represents a base Transaction object with an associated label for custom model training tasks. All other fields are the same as Transaction."""

    label: str = Field(description="Ground truth label for a transaction.")

    _required_fields: ClassVar[List[str]] = [
        "amount",
        "description",
        "entry_type",
        "iso_currency_code",
        "date",
    ]

    _fields: ClassVar[List[str]] = [
        "account_holder_id",
        "account_holder_type",
        "transaction_id",
        "amount",
        "date",
        "description",
        "entry_type",
        "iso_currency_code",
        "country",
        "mcc",
        "label",
    ]

    def __init__(self, **kwargs):
        super().__init__(**kwargs)

    def __repr__(self):
        return f"LabeledTransaction({dict_to_str(self.to_dict())})"

    @classmethod
    def from_row(cls, row):
        """Constructs a LabeledTransaction object from a pandas.Series containing LabeledTransaction fields.

        Parameters
        ----------
        val
            A pandas.Series containing LabeledTransaction fields

        Returns
        ------
        LabeledTransaction
            A corresponding LabeledTransaction object.
        """
        return cls(
            amount=row["amount"],
            date=row.get("date"),
            description=row.get("description", ""),
            entry_type=row["entry_type"],
            iso_currency_code=row["iso_currency_code"],
            account_holder_id=row.get("account_holder_id"),
            account_holder_type=row.get("account_holder_type"),
            mcc=row.get("mcc"),
            country=row.get("country"),
            transaction_id=row.get("transaction_id"),
            label=row.get("label"),
        )

    @classmethod
    def from_dict(cls, val: dict):
        """Constructs a LabeledTransaction object from a dictionary of LabeledTransaction fields.

        Parameters
        ----------
        val
            A key-value dictionary of LabeledTransaction fields.

        Returns
        ------
        LabeledTransaction
            A corresponding LabeledTransaction object.
        """

        return cls(**val)

    def to_dict(self):
        """Returns a dictionary of non-empty fields for a LabeledTransaction.

        Returns
        ------
        dict
            A dictionary of the LabeledTransaction's fields.
        """
        return self.dict(exclude_none=True)


class AccountHolder(BaseModel):
    """A financial account holder."""

    id: str = Field(
        description="Unique identifier for the account holder in your system."
    )
    type: AccountHolderType = Field(
        description="Type of the account holder – must be one of consumer, business, freelance, or unknown."
    )
    name: Optional[str] = Field(description="Name of the account holder.")
    industry: Optional[str] = Field(description="Industry of the account holder.")
    website: Optional[str] = Field(description="Website of the account holder.")
    _sdk = None

    def __repr__(self):
        return f"AccountHolder({dict_to_str(self.to_dict())})"

    def __str__(self):
        return repr(self)

    def set_sdk(self, sdk):
        """Sets the internal SDK reference used by this account holder object

        Parameters
        ----------
        sdk : SDK
            A SDK to use with the account holder.
        """

        self._sdk = sdk

    def to_dict(self):
        """Returns a dictionary of non-empty fields for an AccountHolder.

        Returns
        -------
        dict
            A dictionary of the account holder's fields.
        """

        return self.dict(exclude_none=True)

    def get_metrics(self, metrics: List[str], start: date, end: date):
        """Returns the result of a metrics query.

        Parameters
        ----------
        metrics : List[str]
            A list of metrics to query for.
        start : date
            A start date range.
        end : date
            An end date range.

        Returns
        -------
        dict:
            A JSON object of the query result
        """
        if not self._sdk:
            raise ValueError(
                "sdk is not set: either call SDK.create_account_holder or set self._sdk first"
            )
        return self._sdk.get_account_holder_metrics(self.id, metrics, start, end)

    def get_income_report(self):
        """Returns the income report for the account holder.

        Returns
        -------
        IncomeReport:
            An IncomeReport object for this account holder's history
        """
        if not self._sdk:
            raise ValueError(
                "sdk is not set: either call SDK.create_account_holder or set self._sdk first"
            )
        return self._sdk.get_account_income_report(self.id)

    class Config:
        use_enum_values = True
        extra = "allow"


class RecurrenceGroup(BaseModel):
    """Information regarding the recurrence group of one transaction"""

    first_payment_date: Optional[date]
    latest_payment_date: Optional[date]
    periodicity: Optional[str]
    periodicity_in_days: Optional[int]
    average_amount: Optional[float]
    other_party: Optional[str]
    id: str
    transaction_ids: List[str]

    class Config:
        use_enum_values = True
        arbitrary_types_allowed = True
        extra = "allow"


class EnrichedTransaction(BaseModel):
    """An enriched financial transaction."""

    _fields: ClassVar[List[str]] = [
        "sdk",
        "returned_fields",
        "labels",
        "location",
        "logo",
        "merchant",
        "merchant_id",
        "person",
        "transaction_id",
        "website",
        "chart_of_accounts",
        "recurrence",
        "recurrence_group",
        "confidence",
        "transaction_type",
        "mcc",
    ]

    sdk: "SDK" = Field(description="An SDK to use with the EnrichedTransaction.")
    labels: Optional[List[str]] = Field(description="Label for the transaction.")
    location: Optional[str] = Field(description="Location of the merchant.")
    logo: Optional[str] = Field(description="A link to the logo of the merchant.")
    merchant: Optional[str] = Field(description="The name of the transaction merchant.")
    merchant_id: Optional[str] = Field(
        description="A unique identifier for the merchant."
    )
    person: Optional[str] = Field(description="Name of the person in the transaction.")
    transaction_id: Optional[str] = Field(description="Unique transaction identifier.")
    website: Optional[str] = Field(description="Website of the merchant.")
    chart_of_accounts: Optional[List[str]] = Field(
        description="Label from the standard chart-of-accounts hierarchy."
    )
    recurrence: Optional[RecurrenceType] = Field(
        description="Indicates if the Transaction is recurring and the type of recurrence"
    )
    recurrence_group: Optional[RecurrenceGroup] = Field(
        description="Contains the information of the recurrence group if the transaction is recurrent"
    )
    confidence: Optional[NonNegativeFloat] = Field(
        description="A numerical score between 0.0 and 1.0 indicating the confidence",
    )
    transaction_type: Optional[TransactionType] = Field(
        description="Type of the transaction."
    )
    mcc: Optional[List[int]] = Field(
        description="A list of MCC (Merchant Category Code of the merchant, according to ISO 18245)."
    )
    parent_tx: Optional[Transaction] = Field(
        description="The original Transaction of the EnrichedTransaction."
    )
    returned_fields: List[str] = Field(
        description="The list of returned properties by the API"
    )

    @validator("confidence")
    def _confidence_validator(cls, v):
        if v is not None and v > 1:
            raise ValueError("Confidence must be between 0.0 and 1.0")
        return v

    def __init__(self, **kwargs):
        fields = {}
        extra = {}

        recurrence_group = self._parse_recurrence_group(kwargs)
        if recurrence_group is not None:
            fields["recurrence_group"] = recurrence_group

        for key in kwargs:
            if key in EnrichedTransaction._fields:
                fields[key] = kwargs[key]
            else:
                extra[key] = kwargs[key]

        returned_fields = list(fields.keys())
        super().__init__(**fields, returned_fields=returned_fields)
        self.kwargs = extra

    def _parse_recurrence_group(self, kwargs: dict) -> Optional[RecurrenceGroup]:
        def _from_recurrence_v1(kwargs):
            return RecurrenceGroup(
                id=kwargs["recurrence_group_id"],
                transaction_ids=[
                    x["transaction_id"] for x in kwargs["recurrence_group"]
                ],
            )

        def _from_recurrence_v2(kwargs):
            return RecurrenceGroup(**kwargs["recurrence_group"])

        recurrence_group: Optional[RecurrenceGroup] = None
        # parse recurrence api v1
        if all(
            [
                x in kwargs
                for x in ["recurrence", "recurrence_group", "recurrence_group_id"]
            ]
        ) and isinstance(kwargs["recurrence_group"], list):
            recurrence_group = _from_recurrence_v1(kwargs)
            del kwargs["recurrence_group"]
            del kwargs["recurrence_group_id"]
        # parse recurrence api v2
        elif all(
            [x in kwargs for x in ["recurrence", "recurrence_group"]]
        ) and isinstance(kwargs["recurrence_group"], dict):
            recurrence_group = _from_recurrence_v2(kwargs)
            del kwargs["recurrence_group"]

        return recurrence_group

    def __repr__(self):
        return f"EnrichedTransaction({dict_to_str(self.to_dict())})"

    def report(
        self,
        **kwargs,
    ):
        """Reports an incorrectly enriched transaction.

        Parameters
        ----------
        **kwargs
            Keyword arguments for the correct transaction.
        """

        return self.sdk.retry_ratelimited_request(
            "POST", "/v2/report", {"transaction_id": self.transaction_id, **kwargs}
        )

    @classmethod
    def from_dict(cls, sdk, val: dict):
        """Constructs an EnrichedTransaction object from a dictionary of fields.

        Parameters
        ----------
        val : dict
            A key-value dictionary of EnrichedTransaction fields.

        Returns
        -------
        EnrichedTransaction
            A corresponding EnrichedTransaction object.
        """
        return cls(sdk=sdk, **val)

    def to_dict(self):
        """Returns a dictionary of non-empty fields for an EnrichedTransaction.

        Returns
        -------
        dict
            A dictionary of the EnrichedTransaction's fields.
        """

        return {
            k: v
            for k, v in self.dict().items()
            if (k in self.returned_fields) or k == "kwargs"
        }

    class Config:
        use_enum_values = True
        arbitrary_types_allowed = True
        extra = "allow"


class EnrichedTransactionList(list):
    """A list of EnrichedTransaction objects."""

    def __init__(self, transactions: List[EnrichedTransaction]):
        """Parameters
        ----------
        transactions : List[EnrichedTransaction]
            A list of EnrichedTransaction objects.
        """

        super().__init__(transactions)
        self.transactions = transactions

    def to_csv(self, filepath: str):
        """Writes the list of EnrichedTransaction objects to a CSV file.

        Parameters
        ----------
        filepath : str
            Filepath of the CSV to write in.
        """

        if not len(self):
            return
        with open(filepath, "w") as fp:
            tx = self[0]
            writer = csv.DictWriter(fp, tx.to_dict().keys())
            writer.writeheader()
            for tx in self:
                writer.writerow(tx.to_dict())

    @classmethod
    def from_list(cls, sdk, vals: list, parent_txs: list = []):
        """Constructs a list of EnrichedTransaction objects from a list of dictionaries containing corresponding fields.

        Parameters
        ----------
        vals : List[dict]
            A list of dictionaries representing EnrichedTransaction fields.

        Returns
        -------
        EnrichedTransactionList
            A corresponding EnrichedTransactionList object.
        """
        etx_list = cls([EnrichedTransaction.from_dict(sdk, val) for val in vals])
        for tx, etx in zip(parent_txs, etx_list):
            etx.parent_tx = tx
        return etx_list

    def _repr_df(self):
        txs = []
        for tx in self.transactions:
            parent = tx.parent_tx.to_dict() if tx.parent_tx else {}
            returned_fields = tx.returned_fields
            enriched = {
                k: v
                for k, v in tx.to_dict().items()
                if k in returned_fields
                and k not in ["kwargs", "returned_fields", "sdk"]
            }
            txs.append({**parent, **enriched})
        return pd.DataFrame(txs)

    def _repr_html_(self) -> Union[str, None]:
        df = self._repr_df()
        return df._repr_html_()

    def __repr__(self):
        df = self._repr_df()
        # keys = ["date", "amount", "merchant", "description"]
        return tabulate(df, headers="keys", showindex=False)


class Batch(BaseModel):
    """An enriched batch with a unique identifier."""

    sdk: "SDK" = Field(description="A SDK associated with the batch.")
    batch_id: str = Field(description="A unique identifier for the batch.")
    timeout: int = Field(
        4 * 60 * 60, description="A timeout for retrieving the batch result."
    )
    poll_interval: int = Field(10, description="The interval between polling retries.")
    num_transactions: int = Field(
        0, description="The number of transactions in the batch."
    )
    transactions: list = Field(
        [], description="The transactions submitted in this batch"
    )

    def __init__(self, **kwargs):
        super().__init__(**kwargs)
        self.timeout = time.time() + self.timeout

    def __repr__(self):
        return f"Batch({dict_to_str(self.dict(exclude_none=True))})"

    def poll(self):
        """Polls the current batch status and returns the server response and status attribute.

        Returns
        -------
        status : str
            The status of the batch enrichment.
        dict
            The JSON response of the batch poll.
        """

        url = f"/v2/transactions/async/{self.batch_id}"

        json_resp = self.sdk.retry_ratelimited_request("GET", url, None).json()
        status, results = json_resp.get("status"), json_resp.get("results", [])

        if status == "finished":
            return (
                EnrichedTransactionList.from_list(self.sdk, results, self.transactions),
                status,
            )

        if status == "error":
            raise NtropyBatchError(f"Batch failed: {results}", errors=results)

        return json_resp, status

    def wait(self, with_progress: bool = DEFAULT_WITH_PROGRESS, poll_interval=None):
        """Continuously polls the status of this batch, blocking until the batch status is
        "ready" or "error"

        Parameters
        ----------
        with_progress : bool
            If True the batch enrichment is displayed with a progress bar.
            By default, progress is displayed only in interactive
            mode.
        poll_interval : bool
            The interval between polling retries. If not specified, defaults to
            the batch's poll_interval.

        Returns
        -------
        status : str
            The status of the batch enrichment.
        dict
            The JSON response of the batch poll.
        """

        if with_progress:
            return self._wait_with_progress(poll_interval=poll_interval)
        else:
            return self._wait(poll_interval=poll_interval)

    def _wait(self, poll_interval=None):
        """Retrieve the current batch enrichment without progress updates."""

        if not poll_interval:
            poll_interval = self.poll_interval
        while self.timeout - time.time() > 0:
            resp, status = self.poll()
            if status == "started":
                time.sleep(poll_interval)
                continue
            return resp
        raise NtropyError("Batch wait timeout")

    def _wait_with_progress(self, poll_interval=None):
        """Retrieve the current batch enrichment with progress updates."""

        if not poll_interval:
            poll_interval = self.poll_interval
        with tqdm(total=self.num_transactions, desc="started") as progress:
            while self.timeout - time.time() > 0:
                resp, status = self.poll()
                if status == "started":
                    diff_n = resp.get("progress", 0) - progress.n
                    progress.update(diff_n)
                    time.sleep(poll_interval)
                    continue
                progress.desc = status
                diff_n = self.num_transactions - progress.n
                progress.update(diff_n)
                return resp
            raise NtropyError("Batch wait timeout")

    class Config:
        arbitrary_types_allowed = True
        extra = "allow"


class Model(BaseModel):
    """A model reference with an associated name"""

    sdk: "SDK" = Field(description="A SDK associated with the model.")
    model_name: str = Field(description="The name of the model.")
    created_at: Optional[str] = Field(description="The date the model was created.")
    account_holder_type: Optional[AccountHolderType] = Field(
        description="Type of the account holder – must be one of consumer, business, freelance, or unknown."
    )
    status: Optional[str] = Field(description="The status of the batch enrichment.")
    progress: Optional[int] = Field(
        description="The progress from 0 to 100 of the training process"
    )
    timeout: Optional[int] = Field(
        20 * 60 * 60, description="A timeout for retrieving the batch result."
    )
    poll_interval: Optional[int] = Field(
        10, description="The interval between polling retries."
    )

    def __init__(self, **kwargs):
        super().__init__(**kwargs)
        self.account_holder_type = (self.account_holder_type,)
        self.created_at = (self.created_at,)
        self.status = (self.status,)
        self.progress = (self.progress,)

        self.timeout = time.time() + self.timeout

    def __repr__(self):
        return f"Model({dict_to_str(self.dict(exclude_none=True))})"

    def is_synced(self) -> bool:
        """Returns True if the model instance was already synced at least once with the server

        Returns:
            boolean
        """
        return self.status is not None

    def poll(self):
        """Polls the current model status and returns the server response, status and progress attributes.

        Returns
        -------
        json_resp : str
            The JSON response of the model poll
        status : str
            The status of the batch enrichment.
        progress:
            The progress from 0 to 100 of the training process
        """
        url = f"/v2/models/{self.model_name}"

        json_resp = self.sdk.retry_ratelimited_request("GET", url, None).json()
        status = json_resp.get("status")
        progress = json_resp.get("progress")
        created_at = json_resp.get("created_at")
        account_holder_type = json_resp.get("account_holder_type")

        self.status = status
        self.progress = progress
        self.created_at = created_at
        self.account_holder_type = account_holder_type

        return json_resp, status, progress

    def wait(self, with_progress=DEFAULT_WITH_PROGRESS, poll_interval=None):
        """Continuously polls the status of this model, blocking until the model status is
        "ready" or "error"

        Parameters
        ----------
        with_progress : bool
            If True, the model training is displayed with a progress bar.
            By default, progress is displayed only in interactive mode.
        poll_interval : bool
            The interval between polling retries. If not specified, defaults to
            the batch's poll_interval.

        Returns
        -------
        status : str
            The status of the model training.
        dict
            The JSON response of the model training.
        """

        if with_progress:
            return self._wait_with_progress(poll_interval=poll_interval)
        else:
            return self._wait(poll_interval=poll_interval)

    def _wait(self, poll_interval=None):
        if not poll_interval:
            poll_interval = self.poll_interval
        while self.timeout - time.time() > 0:
            resp, status, _ = self.poll()
            if status == "error":
                raise NtropyError("Unexpected model training error")
            if status != "ready":
                time.sleep(poll_interval)
                continue
            return resp
        raise NtropyError("Model training wait timeout")

    def _wait_with_progress(self, poll_interval=None):
        if not poll_interval:
            poll_interval = self.poll_interval
        with tqdm(total=100, desc="started") as progress:
            while self.timeout - time.time() > 0:
                resp, status, pr = self.poll()
                if status == "error":
                    raise NtropyError("Unexpected model training error")
                if status != "ready":
                    diff_n = pr - progress.n
                    progress.update(diff_n)
                    time.sleep(poll_interval)
                    continue
                progress.desc = status
                progress.update(100)
                return resp
            raise NtropyError("Model training wait timeout")

    @staticmethod
    def from_response(
        sdk: "SDK", response, poll_interval=None, timeout=None
    ) -> "Model":
        """Creates a model instance from an API response referencing a model

        Parameters
        ----------
        sdk : SDK
            SDK to bind to the model instance
        response : dict
            Server response referencing a model

        Returns
        -------
        Model
            The Model instance referencing the same model as in the response
        """
        name = response.get("name")
        if name is None:
            raise ValueError("Invalid response for creating a model - missing name")

        kwargs = {
            "sdk": sdk,
            "model_name": name,
            "created_at": response.get("created_at"),
            "account_holder_type": response.get("account_holder_type"),
            "status": response.get("status"),
            "progress": response.get("progress"),
        }

        if poll_interval is not None:
            kwargs["poll_interval"] = poll_interval

        if timeout is not None:
            kwargs["timeout"] = timeout

        return Model(**kwargs)

    class Config:
        arbitrary_types_allowed = True
        use_enum_values = True


class SDK:
    """The main Ntropy SDK object that holds the connection to the API server and implements
    the fault-tolerant communication methods. An SDK instance is associated with an API key.
    """

    MAX_BATCH_SIZE = 100000
    MAX_SYNC_BATCH = 4000
    DEFAULT_MAPPING = {
        "merchant": "merchant",
        "merchant_id": "merchant_id",
        "website": "website",
        "labels": "labels",
        "logo": "logo",
        "location": "location",
        "person": "person",
        # the entire enriched transaction object is at _output_tx
    }

    def __init__(
        self,
        token: Optional[str] = None,
        timeout: int = DEFAULT_TIMEOUT,
        retries: int = DEFAULT_RETRIES,
        retry_on_unhandled_exception: bool = False,
        with_progress: bool = DEFAULT_WITH_PROGRESS,
    ):
        """Parameters
        ----------
        token : str, optional
            The api key for Ntropy SDK. If not supplied, the SDK will use the
            environment variable $NTROPY_API_KEY.
        timeout : int, optional
            The timeout for requests to the Ntropy API.
        retries : int, optional
            The number of retries for a certain request before failing
        retry_on_unhandled_exception : boolean, optional
            Whether to retry or not, when a request returns an unhandled exception (50x status codes)
        with_progress : bool, optional
            True if enrichment should include a progress bar; False otherwise.
        """

        if not token:
            if ENV_NTROPY_API_TOKEN not in os.environ:
                raise NtropyError(
                    f"API Token must be passed as an argument or set in the env. variable {ENV_NTROPY_API_TOKEN}"
                )
            token = os.environ[ENV_NTROPY_API_TOKEN]

        self.base_url = "https://api.ntropy.com"
        self.token = token
        self.session = requests.Session()
        self.keep_alive = TCPKeepAliveAdapter()
        self.session.mount("https://", self.keep_alive)
        self.logger = logging.getLogger("Ntropy-SDK")

        self._timeout = timeout
        self._retries = retries
        self._retry_on_unhandled_exception = retry_on_unhandled_exception
        self._with_progress = with_progress

    def retry_ratelimited_request(
        self, method: str, url: str, payload: object, log_level=logging.DEBUG
    ):
        """Executes a request to an endpoint in the Ntropy API (given the `base_url` parameter).
        Catches expected errors and wraps them in NtropyError.
        Retries the request for Rate-Limiting errors or Unexpected Errors (50x)

        Parameters
        ----------
        method : str
            The HTTP method to use.
        url : str
            The API url to request.
        payload : object
            The request payload.
        log_level : int, optional
            The logging level for the request.

        Raises
        ------
        NtropyError
            If the request failed after the maximum number of retries.
        """

        backoff = 1
        for _ in range(self._retries):
            try:
                resp = self.session.request(
                    method,
                    self.base_url + url,
                    json=payload,
                    headers={
                        "X-API-Key": self.token,
                        "User-Agent": f"ntropy-sdk/{__version__}",
                    },
                    timeout=self._timeout,
                )
            except requests.ConnectionError:
                # Rebuild session on connection error and retry
                self.session = requests.Session()
                self.session.mount("https://", self.keep_alive)
                continue

            if resp.status_code == 429:
                try:
                    retry_after = int(resp.headers.get("retry-after", "1"))
                except ValueError:
                    retry_after = 1
                if retry_after <= 0:
                    retry_after = 1

                self.logger.log(
                    log_level, "Retrying in %s seconds due to ratelimit", retry_after
                )
                time.sleep(retry_after)

                continue
            elif (
                resp.status_code >= 500 and resp.status_code <= 511
            ) and self._retry_on_unhandled_exception:
                time.sleep(backoff)
                backoff = min(backoff * 2, 8)

                self.logger.log(
                    log_level,
                    "Retrying in %s seconds due to unhandled exception in the server side",
                    backoff,
                )

                continue
            try:
                resp.raise_for_status()
            except requests.HTTPError as e:
                if e.response.headers.get("content-type") == "application/json":
                    raise NtropyError(e.response.json()) from e
                raise
            return resp
        raise NtropyError(f"Failed to {method} {url} after {self._retries} attempts")

    def create_account_holder(self, account_holder: AccountHolder):
        """Creates an AccountHolder for the current user.

        Parameters
        ----------
        account_holder : AccountHolder
            The AccountHolder to add.
        """

        if not isinstance(account_holder, AccountHolder):
            raise ValueError("account_holder should be of type AccountHolder")

        url = "/v2/account-holder"

        self.retry_ratelimited_request("POST", url, account_holder.to_dict())
        account_holder.set_sdk(self)

    def _is_dataframe(self, obj) -> bool:
        try:
            import pandas as pd
        except ImportError:
            # If here, the input data is not a dataframe, or import would succeed
            return False

        return isinstance(obj, pd.DataFrame)

    def df_to_transaction_list(
        self,
        df,
        mapping: dict = None,
        inplace: bool = False,
        tx_class: Any = Transaction,
    ) -> List[Transaction]:
        """Transforms a dataframe with the expected format to a list of `Transacton` objects

        Parameters
        ----------
        df
            The dataframe containing the Transactions. At minimum, the dataframe
            must contain the columns specified in the Transaction class.
        mapping
            A mapping from the column names of the provided dataframe and the
            expected column names
        inplace : bool, optional
            Enrich the dataframe inplace.
        """
        import pandas as pd

        assert isinstance(df, pd.DataFrame)

        if mapping is None:
            mapping = self.DEFAULT_MAPPING

        required_columns = tx_class._required_fields
        optional_columns = tx_class._fields

        cols = set(df.columns)
        missing_cols = set(required_columns).difference(cols)
        if missing_cols:
            raise KeyError(f"Missing columns {missing_cols}")

        if not inplace:
            # Only copy needed columns
            provided_cols = list(
                set(required_columns + optional_columns).intersection(cols)
            )
            df = df[provided_cols].copy()
        else:
            overlapping_cols = set(mapping.values()).intersection(cols)
            if overlapping_cols:
                raise KeyError(
                    f"Overlapping columns {overlapping_cols} will be overwritten"
                    "- consider using inplace=False, overriding the mapping keyword "
                    "argument, or move the existing columns to another column"
                )

        txs = df.apply(tx_class.from_row, axis=1).to_list()
        return txs

    @singledispatchmethod
    def add_transactions(
        self,
        transactions,
        timeout: int = 4 * 60 * 60,
        poll_interval: int = 10,
        with_progress: bool = DEFAULT_WITH_PROGRESS,
        labeling: bool = True,
        create_account_holders: bool = True,
        model_name: str = None,
        model: str = None,
        mapping: dict = None,
        inplace: bool = False,
    ):
        """Enriches either an iterable of Transaction objects or a pandas dataframe synchronously.
        Returns a list of EnrichedTransactions or dataframe with the same order as the provided input.

        Parameters
        ----------
        transactions : Iterable[Transaction], pandas.DataFrame
            An iterable of Transaction objects or a pandas DataFrame with the required
            columns.
        timeout : int, optional
            Timeout for enriching the transactions.
        poll_interval : int, optional
            The interval between consecutive polling retries.
        with_progress : bool, optional
            True if progress bar should be displayed; False otherwise. By default,
            progress is displayed only in interactive mode.
        labeling : bool, optional
            True if the enriched transactions should be labeled; False otherwise.
        model_name: str, optional
            Name of the custom model to use for labeling the transaction. If
            provided, replaces the default labeler
        model: str, optional
            Deprecated. Use model_name instead.
        mapping : dict, optional
            A mapping from the column names of the provided dataframe and the
            expected column names. Note: this only applies to DataFrame enrichment.
        inplace : bool, optional
            Enrich the dataframe inplace. Note: this only applies to DataFrame enrichment.

        Returns
        -------
        List[EnrichedTransaction], pandas.DataFrame
            A list of EnrichedTransaction objects or a corresponding pandas DataFrame.
        """
        if self._is_dataframe(transactions):
            return self._add_transactions_df(
                transactions,
                timeout,
                poll_interval,
                with_progress,
                labeling,
                create_account_holders,
                model_name,
                model,
                mapping,
                inplace,
            )

        if isinstance(transactions, Iterable):
            return self._add_transactions_iterable(
                transactions,
                timeout,
                poll_interval,
                with_progress,
                labeling,
                create_account_holders,
                model_name,
                model,
            )

        raise TypeError("transactions must be either a pandas.Dataframe or an iterable")

    def _add_transactions_df(
        self,
        transactions,
        timeout: int = 4 * 60 * 60,
        poll_interval: int = 10,
        with_progress: bool = DEFAULT_WITH_PROGRESS,
        labeling: bool = True,
        create_account_holders: bool = True,
        model_name: str = None,
        model: str = None,
        mapping: dict = None,
        inplace: bool = False,
    ):
        if mapping is None:
            mapping = self.DEFAULT_MAPPING

        if not inplace:
            transactions = transactions.copy()

        txs = self.df_to_transaction_list(transactions, mapping, inplace)
        transactions["_output_tx"] = self.add_transactions(
            txs,
            labeling=labeling,
            create_account_holders=create_account_holders,
            timeout=timeout,
            poll_interval=poll_interval,
            with_progress=with_progress,
            model_name=model_name,
        )

        def get_tx_val(tx, v):
            sentinel = object()
            output = getattr(tx, v, tx.kwargs.get(v, sentinel))
            if output == sentinel:
                raise KeyError(f"invalid mapping: {v} not in {tx}")
            return output

        for k, v in mapping.items():
            transactions[v] = transactions["_output_tx"].apply(
                lambda tx: get_tx_val(tx, k)
            )
        transactions = transactions.drop(["_output_tx"], axis=1)
        return transactions

    @add_transactions.register(list)
    def _add_transactions_list(
        self,
        transactions,
        timeout: int = 4 * 60 * 60,
        poll_interval=10,
        with_progress=DEFAULT_WITH_PROGRESS,
        labeling=True,
        create_account_holders=True,
        model_name=None,
        model=None,
    ):
        if None in transactions:
            raise ValueError("transactions contains a None value")

        if model is not None:
            if model_name is not None:
                msg = f"Both model_name and model arguments provided. Using model_name f{model_name}, model is deprecated"
            else:
                msg = f"Argument model is deprecated and should be replaced with model_name"
                model_name = model
            warnings.warn(msg, category=DeprecationWarning)

        if len(transactions) > self.MAX_BATCH_SIZE:
            chunks = [
                transactions[i : (i + self.MAX_BATCH_SIZE)]
                for i in range(0, len(transactions), self.MAX_BATCH_SIZE)
            ]

            arr = []
            for chunk in chunks:
                arr += self._add_transactions(chunk)
                time.sleep(self.MAX_BATCH_SIZE / 1000)

            return arr

        return self._add_transactions(
            transactions,
            timeout,
            poll_interval,
            with_progress,
            labeling,
            create_account_holders,
            model_name,
        )

    def _add_transactions_iterable(
        self,
        transactions: Iterable[Transaction],
        timeout: int = 4 * 60 * 60,
        poll_interval=10,
        with_progress=DEFAULT_WITH_PROGRESS,
        labeling=True,
        create_account_holders=True,
        model_name=None,
        model=None,
    ):
        result = []
        for chunk in chunks(transactions, self.MAX_BATCH_SIZE):
            result += self._add_transactions_list(
                chunk,
                timeout,
                poll_interval,
                with_progress,
                labeling,
                create_account_holders,
                model_name,
                model,
            )
        return result

    @staticmethod
    def _build_params_str(
        labeling: bool, create_account_holders: bool, model_name: str = None
    ) -> str:
        params = {
            "labeling": labeling,
            "create_account_holders": create_account_holders,
        }
        if model_name is not None:
            params["model_name"] = model_name

        params_str = urlencode(params)
        return params_str

    def _add_transactions(
        self,
        transactions: List[Transaction],
        timeout: int = 4 * 60 * 60,
        poll_interval: int = 10,
        with_progress: bool = DEFAULT_WITH_PROGRESS,
        labeling: bool = True,
        create_account_holders: bool = True,
        model_name: str = None,
    ) -> EnrichedTransactionList:
        is_sync = len(transactions) <= self.MAX_SYNC_BATCH
        if not is_sync:
            batch = self._add_transactions_async(
                transactions,
                timeout,
                poll_interval,
                labeling,
                create_account_holders,
                model_name,
            )
            with_progress = with_progress or self._with_progress
            return batch.wait(with_progress=with_progress)

        params_str = self._build_params_str(
            labeling, create_account_holders, model_name=model_name
        )

        try:
            data = [transaction.to_dict() for transaction in transactions]
            url = f"/v2/transactions/sync?" + params_str
            resp = self.retry_ratelimited_request("POST", url, data)

            if resp.status_code != 200:
                raise NtropyBatchError("Batch failed", errors=resp.json())

            return EnrichedTransactionList.from_list(self, resp.json(), transactions)

        except requests.HTTPError as e:
            if e.response.status_code == 404:
                error = e.response.json()
                raise ValueError(f"{error['detail']}")
            raise
        except AttributeError:
            raise TypeError(
                "transactions must be either a pandas.Dataframe or an iterable"
            )

    @singledispatchmethod
    def add_transactions_async(
        self,
        transactions,
        timeout: int = 4 * 60 * 60,
        poll_interval: int = 10,
        labeling: bool = True,
        create_account_holders: bool = True,
        model_name: str = None,
        mapping: dict = None,
        inplace: bool = False,
    ):
        """Enriches either an iterable of Transaction objects or a pandas dataframe asynchronously.
        Returns a list of EnrichedTransactions or dataframe with the same order as the provided input.

        Parameters
        ----------
        transactions : Iterable[Transaction], pandas.DataFrame
            An iterable of Transaction objects or a pandas DataFrame with the required
            columns.
        timeout : int, optional
            Timeout for enriching the transactions.
        poll_interval : int, optional
            The interval between consecutive polling retries.
        labeling : bool, optional
            True if the enriched transactions should be labeled; False otherwise.
        model_name: str, optional
            Name of the custom model to use for labeling the transaction. If
            provided, replaces the default labeler
        mapping : dict, optional
            A mapping from the column names of the provided dataframe and the
            expected column names. Note: this only applies to DataFrame enrichment.
        inplace : bool, optional
            Enrich the dataframe inplace. Note: this only applies to DataFrame enrichment.

        Returns
        -------
        Batch
            A Batch object that can be polled and awaited.
        """

        if self._is_dataframe(transactions):

            if len(transactions) > self.MAX_BATCH_SIZE:
                raise ValueError("transactions length exceeds MAX_BATCH_SIZE")

            return self._add_transactions_async_df(
                transactions,
                timeout,
                poll_interval,
                labeling,
                create_account_holders,
                model_name,
                mapping,
                inplace,
            )

        if isinstance(transactions, Iterable):
            return self._add_transactions_async_iterable(
                transactions,
                timeout,
                poll_interval,
                labeling,
                create_account_holders,
                model_name,
            )

        raise TypeError("transactions must be either a pandas.Dataframe or an iterable")

    def _add_transactions_async_df(
        self,
        transactions,
        timeout: int = 4 * 60 * 60,
        poll_interval: int = 10,
        labeling: bool = True,
        create_account_holders: bool = True,
        model_name: str = None,
        mapping: dict = None,
        inplace: bool = False,
    ):
        if mapping is None:
            mapping = self.DEFAULT_MAPPING

        txs = self.df_to_transaction_list(transactions, mapping, inplace)
        return self.add_transactions_async(
            txs,
            timeout=timeout,
            labeling=labeling,
            create_account_holders=create_account_holders,
            poll_interval=poll_interval,
            model_name=model_name,
        )

    @add_transactions_async.register(list)
    def _add_transactions_async_list(
        self,
        transactions: List[Transaction],
        timeout=4 * 60 * 60,
        poll_interval=10,
        labeling=True,
        create_account_holders=True,
        model_name=None,
    ):
        if None in transactions:
            raise ValueError("transactions contains a None value")

        if len(transactions) > self.MAX_BATCH_SIZE:
            raise ValueError("transactions length exceeds MAX_BATCH_SIZE")

        return self._add_transactions_async(
            transactions,
            timeout,
            poll_interval,
            labeling,
            create_account_holders,
            model_name,
        )

    def _add_transactions_async_iterable(
        self,
        transactions: Iterable[Transaction],
        timeout=4 * 60 * 60,
        poll_interval=10,
        labeling=True,
        create_account_holders=True,
        model_name=None,
    ):
        return self._add_transactions_async_list(
            list(transactions),
            timeout,
            poll_interval,
            labeling,
            create_account_holders,
            model_name,
        )

    def _add_transactions_async(
        self,
        transactions: List[Transaction],
        timeout=4 * 60 * 60,
        poll_interval=10,
        labeling=True,
        create_account_holders=True,
        model_name=None,
    ) -> Batch:
        params_str = self._build_params_str(
            labeling, create_account_holders, model_name=model_name
        )

        try:

            url = "/v2/transactions/async?" + params_str

            data = [transaction.to_dict() for transaction in transactions]
            resp = self.retry_ratelimited_request("POST", url, data)

            r = resp.json()
            batch_id = r.get("id", "")

            if not batch_id:
                raise ValueError("batch_id missing from response")

            return Batch(
                sdk=self,
                batch_id=batch_id,
                timeout=timeout,
                poll_interval=poll_interval,
                num_transactions=len(transactions),
                transactions=transactions,
            )

        except requests.HTTPError as e:
            if e.response.status_code == 404:
                error = e.response.json()
                raise ValueError(f"{error['detail']}")

            raise

    def get_account_holder(self, account_holder_id: str) -> AccountHolder:
        """Returns an AccountHolder object for the account holder with the provided id

        Parameters
        ----------
        account_holder_id : str
            A unique identifier for the account holder.

        Returns
        -------
        AccountHolder
            The AccountHolder corresponding to the id.
        """

        url = f"/v2/account-holder/{account_holder_id}"
        try:
            response = self.retry_ratelimited_request("GET", url, None).json()
        except requests.HTTPError as e:
            if e.response.status_code == 404:
                error = e.response.json()
                raise ValueError(f"{error['detail']}")
            raise

        return AccountHolder(**response)

    def get_account_holder_metrics(
        self, account_holder_id: str, metrics: List[str], start: date, end: date
    ) -> dict:
        """Returns the result of a metrics query for a specific account holder.

        Parameters
        ----------
        account_holder_id : str
            The unique identifier for the account holder.
        metrics : List[str]
            A list of metrics to query for.
        start : date
            A start date range.
        end : date
            An end date range.

        Returns
        -------
        dict:
            A JSON object of the query result
        """

        if not isinstance(account_holder_id, str):
            raise ValueError("account_holder_id should be of type string")

        url = f"/v2/account-holder/{account_holder_id}/query"

        payload = {
            "metrics": metrics,
            "start": start.strftime("%Y-%m-%d"),
            "end": end.strftime("%Y-%m-%d"),
        }

        response = self.retry_ratelimited_request("POST", url, payload)
        return response.json()

    def get_account_income_report(self, account_holder_id: str) -> IncomeReport:
        """Returns the income report of an account holder's Transaction history

        Parameters
        ----------
        account_holder_id : str
            The unique identifier for the account holder.

        Returns
        -------
        IncomeReport:
            An IncomeReport object for this account holder's history
        """

        if not isinstance(account_holder_id, str):
            raise ValueError("account_holder_id should be of type string")

        url = f"/v2/account-holder/{account_holder_id}/income"

        response = self.retry_ratelimited_request("POST", url, {})
        return IncomeReport.from_dicts(response.json())

<<<<<<< HEAD
    def get_account_recurring_payments_report(
        self, account_holder_id: str
    ) -> RecurringPaymentsReport:
=======
    def get_account_recurring_payments(
        self, account_holder_id: str, fetch_transactions=True
    ) -> RecurringPaymentsGroups:
>>>>>>> 802005ca
        """Returns the recurring payments report of an account holder's Transaction history

        Parameters
        ----------
        account_holder_id : str
            The unique identifier for the account holder.

        Returns
        -------
<<<<<<< HEAD
        RecurringPaymentsReport:
            An RecurringPayments object for this account holder's history
=======
        RecurringPaymentsGroups:
            A list of Subscription objects for this account holder's history
>>>>>>> 802005ca
        """

        if not isinstance(account_holder_id, str):
            raise ValueError("account_holder_id should be of type string")

        url = f"/v2/account-holder/{account_holder_id}/recurring-payments"

<<<<<<< HEAD
        response = self.retry_ratelimited_request("POST", url, {})
        return RecurringPaymentsReport(response.json())
=======
        recurring_payments_response = self.retry_ratelimited_request("POST", url, {})
        data = recurring_payments_response.json()

        df = pd.DataFrame(data)
        if fetch_transactions:
            transactions = self.get_account_holder_transactions(account_holder_id)
            transactions_dict = {tx.transaction_id: tx for tx in transactions}
            data = [
                {
                    **recurring_payments_group,
                    "transactions": EnrichedTransactionList(
                        [
                            transactions_dict.get(tx_id, [])
                            for tx_id in recurring_payments_group["transaction_ids"]
                        ]
                    ),
                }
                for recurring_payments_group in data
            ]
        recurring_payments_groups = RecurringPaymentsGroups(
            sorted(
                [RecurringPaymentsGroup(d) for d in data],
                key=lambda x: x.latest_payment_date,
                reverse=True,
            )
        )

        return RecurringPaymentsGroups(recurring_payments_groups)

    def _get_account_holder_transactions(
        self, account_holder_id: str, page=0, per_page=1000
    ):
        url = f"/v2/account-holder/{account_holder_id}/transactions?page={page}&per_page={per_page}"
        try:
            response = self.retry_ratelimited_request("GET", url, None).json()
        except requests.HTTPError as e:
            if e.response.status_code == 404:
                error = e.response.json()
                raise ValueError(f"{error['detail']}")
            raise

        return response

    def get_account_holder_transactions(
        self, account_holder_id: str
    ) -> EnrichedTransactionList:
        """Returns EnrichTransaction list for the account holder with the provided id

        Parameters
        ----------
        account_holder_id : str
            A unique identifier for the account holder.

        Returns
        -------
        EnrichedTransactionList
            The EnrichedTransactionList corresponding to the account holder id.
        """
        txs = []
        page = 0
        while True:
            response = self._get_account_holder_transactions(account_holder_id, page)
            txs += response["transactions"]
            if response["pages"] == page + 1:
                break
            page += 1

        return EnrichedTransactionList.from_list(
            self, txs, [Transaction(**tx) for tx in txs]
        )
>>>>>>> 802005ca

    def get_labels(self, account_holder_type: str) -> dict:
        """Returns a hierarchy of possible labels for a specific type.

        Parameters
        ----------
        account_holder_type : {"consumer", "business", "freelance", "unknown"}
            The account holder type.

        Returns
        -------
        dict
            A hierarchy of labels for the given account holder type.
        """

        assert account_holder_type in ACCOUNT_HOLDER_TYPES
        url = f"/v2/labels/hierarchy/{account_holder_type}"
        resp = self.retry_ratelimited_request("GET", url, None)
        return resp.json()

    def get_chart_of_accounts(self) -> dict:
        """Returns all available chart of accounts.

        Returns
        -------
        dict
            A hierarchy of possible chart of accounts.
        """

        url = "/v2/chart-of-accounts"
        resp = self.retry_ratelimited_request("GET", url, None)
        return resp.json()

    @singledispatchmethod
    def train_custom_model(
        self,
        transactions,
        model_name: str,
        poll_interval: Optional[int] = None,
        timeout: Optional[int] = None,
    ) -> Model:
        """Trains a custom model for labeling transactions, using the provided transactions as training data,
        either as a list of LabeledTransactions, or as a dataframe with the Transactions attributes and a label column.
        The model is associated with the provided name. Returns a Model instance that can be polled or waited for
        while the training is running, and can be used in enrichment after ready.

        Parameters
        ----------
        transactions : Union[List[LabeledTransaction], pandas.DataFrame]
            Set of input transactions and corresponding new label for training
        model_name : str
            Name to associate to the model

        Returns
        -------
        Model
            Model instance referencing the in-training model
        """
        try:
            import pandas as pd
        except ImportError:
            # If here, the input data is not a dataframe, or import would succeed
            raise ValueError(
                f"train_custom_model takes either a pandas.DataFrame or a list of Transactions for its `df` parameter, you supplied a '{type(transactions)}'"
            )

        transactions = self.df_to_transaction_list(
            transactions,
            mapping=None,
            inplace=True,
            tx_class=LabeledTransaction,
        )

        return self._train_custom_model(
            transactions, model_name, poll_interval=poll_interval, timeout=timeout
        )

    @train_custom_model.register(list)
    def train_custom_model_list(
        self,
        transactions,
        model_name: str,
        poll_interval: Optional[int] = None,
        timeout: Optional[int] = None,
    ) -> Model:
        return self._train_custom_model(
            transactions, model_name, poll_interval=poll_interval, timeout=timeout
        )

    def _train_custom_model(
        self,
        transactions,
        model_name: str,
        poll_interval: Optional[int] = None,
        timeout: Optional[int] = None,
    ) -> Model:
        txs = [tx.to_dict() for tx in transactions]

        url = f"/v2/models/{model_name}"
        response = self.retry_ratelimited_request(
            "POST", url, {"transactions": txs}
        ).json()
        return Model.from_response(
            self, response, poll_interval=poll_interval, timeout=timeout
        )

    def get_all_custom_models(self) -> List[Model]:
        """Returns a list of Model objects for all existing custom models previously trained

        Returns
        -------
        List[Model]
            List of all trained models, independently of their status
        """
        url = "/v2/models"
        responses = self.retry_ratelimited_request("GET", url, None).json()
        return [Model.from_response(self, r) for r in responses]

    def get_custom_model(self, model_name: str) -> Model:
        """Returns a specific model referenced by its model name

        Parameters
        ----------
        model_name : str
            Name of the model to query

        Returns
        -------
        Model
            Reference to the queried model
        """
        url = f"/v2/models/{model_name}"
        response = self.retry_ratelimited_request("GET", url, None).json()
        return Model.from_response(self, response)

    class Config:
        keep_untouched = (singledispatchmethod,)


Batch.update_forward_refs()
EnrichedTransaction.update_forward_refs()
Model.update_forward_refs()<|MERGE_RESOLUTION|>--- conflicted
+++ resolved
@@ -19,11 +19,7 @@
 
 from ntropy_sdk import __version__
 from ntropy_sdk.income_check import IncomeReport
-<<<<<<< HEAD
-from ntropy_sdk.recurring_payments import RecurringPaymentsReport
-=======
 from ntropy_sdk.recurring_payments import RecurringPaymentsGroups, RecurringPaymentsGroup
->>>>>>> 802005ca
 from ntropy_sdk.utils import (
     AccountHolderType,
     EntryType,
@@ -1642,15 +1638,9 @@
         response = self.retry_ratelimited_request("POST", url, {})
         return IncomeReport.from_dicts(response.json())
 
-<<<<<<< HEAD
-    def get_account_recurring_payments_report(
-        self, account_holder_id: str
-    ) -> RecurringPaymentsReport:
-=======
     def get_account_recurring_payments(
         self, account_holder_id: str, fetch_transactions=True
     ) -> RecurringPaymentsGroups:
->>>>>>> 802005ca
         """Returns the recurring payments report of an account holder's Transaction history
 
         Parameters
@@ -1660,13 +1650,8 @@
 
         Returns
         -------
-<<<<<<< HEAD
-        RecurringPaymentsReport:
-            An RecurringPayments object for this account holder's history
-=======
         RecurringPaymentsGroups:
             A list of Subscription objects for this account holder's history
->>>>>>> 802005ca
         """
 
         if not isinstance(account_holder_id, str):
@@ -1674,10 +1659,6 @@
 
         url = f"/v2/account-holder/{account_holder_id}/recurring-payments"
 
-<<<<<<< HEAD
-        response = self.retry_ratelimited_request("POST", url, {})
-        return RecurringPaymentsReport(response.json())
-=======
         recurring_payments_response = self.retry_ratelimited_request("POST", url, {})
         data = recurring_payments_response.json()
 
@@ -1748,7 +1729,6 @@
         return EnrichedTransactionList.from_list(
             self, txs, [Transaction(**tx) for tx in txs]
         )
->>>>>>> 802005ca
 
     def get_labels(self, account_holder_type: str) -> dict:
         """Returns a hierarchy of possible labels for a specific type.
