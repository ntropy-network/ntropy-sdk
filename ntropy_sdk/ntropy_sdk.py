import csv
import logging
import os
import sys
import time
import uuid
import warnings
from datetime import date
from io import IOBase
from typing import (
    Any,
    ClassVar,
    Generator,
    List,
    Dict,
    Optional,
    TypeVar,
    Iterable,
    Union,
)
from urllib.parse import urlencode
from itertools import islice
from json import JSONDecodeError

import requests  # type: ignore
from pydantic import BaseModel, Field, validator, NonNegativeFloat, root_validator
from requests_toolbelt.adapters.socket_options import TCPKeepAliveAdapter  # type: ignore
from tabulate import tabulate
from tqdm.auto import tqdm

from ntropy_sdk import __version__
from ntropy_sdk.income_check import IncomeReport, IncomeGroup
from ntropy_sdk.recurring_payments import (
    RecurringPaymentsGroups,
    RecurringPaymentsGroup,
)
from ntropy_sdk.utils import (
    AccountHolderType,
    EntryType,
    RecurrenceType,
    TransactionType,
    dict_to_str,
    validate_date,
)
from ntropy_sdk.errors import (
    error_from_http_status_code,
    NtropyTimeoutError,
    NtropyModelTrainingError,
    NtropyBatchError,
    NtropyError,
    NtropyDatasourceError,
    NtropyValueError,
    NtropyResourceOccupiedError,
    NtropyRuntimeError,
    NtropyQuotaExceededError,
    NtropyValidationError,
)

DEFAULT_TIMEOUT = 10 * 60
DEFAULT_RETRIES = 10
DEFAULT_WITH_PROGRESS = hasattr(sys, "ps1")
DEFAULT_REGION = "us"
ALL_REGIONS = {"eu": "https://api.eu.ntropy.com", "us": "https://api.ntropy.com"}

ACCOUNT_HOLDER_TYPES = ["consumer", "business", "freelance", "unknown"]
COUNTRY_REGEX = r"^[A-Z]{2}(-[A-Z0-9]{1,3})?$"
ENV_NTROPY_API_TOKEN = "NTROPY_API_KEY"


_sentinel = object()
T = TypeVar("T")


def chunks(it: Iterable[T], chunk_size: int) -> Generator[List[T], None, None]:
    it = it.__iter__()
    while True:
        chunk = list(islice(it, chunk_size))
        if len(chunk) == 0:
            return
        yield chunk


class Transaction(BaseModel):
    """A financial transaction that can be enriched with the Ntropy SDK."""

    _required_fields: ClassVar[List[str]] = [
        "amount",
        "description",
        "entry_type",
        "iso_currency_code",
        "date",
    ]

    _fields: ClassVar[List[str]] = [
        "account_holder_id",
        "account_holder_type",
        "transaction_id",
        "amount",
        "date",
        "description",
        "entry_type",
        "iso_currency_code",
        "country",
        "mcc",
    ]

    _date_validator = validator("date", pre=True, allow_reuse=True)(validate_date)
    date: str = Field(
        description="Transaction date in ISO-8601 format (i.e. YYYY-MM-DD)."
    )
    amount: NonNegativeFloat = Field(description="Amount of the transaction.")
    entry_type: EntryType = Field(
        description="Either incoming or outgoing depending on the transaction."
    )
    iso_currency_code: str = Field(
        description="Currency of the transaction, in ISO-4217 format (e.g. USD)."
    )
    description: str = Field(description="Description text of the transaction.")

    account_holder_id: Optional[str] = Field(
        min_length=1,
        description="ID of the account holder; if the account holder does not exist, create a new one with the specified account holder type.",
    )
    account_holder_type: Optional[AccountHolderType] = Field(
        description="Type of the account holder – must be one of consumer, business, freelance, or unknown."
    )
    country: Optional[str] = Field(
        regex=COUNTRY_REGEX,
        description="Country where the transaction was made, in ISO-3166-2 format (e.g. US).",
    )
    transaction_id: Optional[str] = Field(
        description="Unique identifier of the transaction in your system. If not supplied, a random transaction_id is used.",
        min_length=1,
    )
    mcc: Optional[int] = Field(
        ge=700,
        le=9999,
        description="The Merchant Category Code of the merchant, according to ISO 18245.",
    )

    def __init__(self, **kwargs):
        super().__init__(**kwargs)
        if not kwargs.get("transaction_id"):
            self.transaction_id = str(uuid.uuid4())

    def __repr__(self):
        return f"Transaction({dict_to_str(self.to_dict())})"

    def __str__(self):
        return repr(self)

    @classmethod
    def from_dict(cls, val: dict):
        """Constructs a Transaction object from a dictionary of Transaction fields.

        Parameters
        ----------
        val
            A key-value dictionary of Transaction fields.

        Returns
        ------
        Transaction
            A corresponding Transaction object.
        """

        return cls(**val)

    @classmethod
    def from_row(cls, row):
        """Constructs a Transaction object from a pandas.Series containing Transaction fields.

        Parameters
        ----------
        val
            A pandas.Series containing Transaction fields

        Returns
        ------
        Transaction
            A corresponding Transaction object.
        """
        return cls(
            amount=row["amount"],
            date=row.get("date"),
            description=row.get("description", ""),
            entry_type=row["entry_type"],
            iso_currency_code=row["iso_currency_code"],
            account_holder_id=row.get("account_holder_id"),
            account_holder_type=row.get("account_holder_type"),
            mcc=row.get("mcc"),
            country=row.get("country"),
            transaction_id=row.get("transaction_id"),
        )

    def to_dict(self):
        """Returns a dictionary of non-empty fields for a Transaction.

        Returns
        ------
        dict
            A dictionary of the Transaction's fields.
        """
        return self.dict(exclude_none=True)

    class Config:
        use_enum_values = True


class LabeledTransaction(Transaction):
    """Represents a base Transaction object with an associated label for custom model training tasks. All other fields are the same as Transaction."""

    label: str = Field(description="Ground truth label for a transaction.")

    _required_fields: ClassVar[List[str]] = [
        "amount",
        "description",
        "entry_type",
        "iso_currency_code",
        "date",
    ]

    _fields: ClassVar[List[str]] = [
        "account_holder_id",
        "account_holder_type",
        "transaction_id",
        "amount",
        "date",
        "description",
        "entry_type",
        "iso_currency_code",
        "country",
        "mcc",
        "label",
    ]

    def __init__(self, **kwargs):
        super().__init__(**kwargs)

    def __repr__(self):
        return f"LabeledTransaction({dict_to_str(self.to_dict())})"

    @classmethod
    def from_row(cls, row):
        """Constructs a LabeledTransaction object from a pandas.Series containing LabeledTransaction fields.

        Parameters
        ----------
        val
            A pandas.Series containing LabeledTransaction fields

        Returns
        ------
        LabeledTransaction
            A corresponding LabeledTransaction object.
        """
        return cls(
            amount=row["amount"],
            date=row.get("date"),
            description=row.get("description", ""),
            entry_type=row["entry_type"],
            iso_currency_code=row["iso_currency_code"],
            account_holder_id=row.get("account_holder_id"),
            account_holder_type=row.get("account_holder_type"),
            mcc=row.get("mcc"),
            country=row.get("country"),
            transaction_id=row.get("transaction_id"),
            label=row.get("label"),
        )

    @classmethod
    def from_dict(cls, val: dict):
        """Constructs a LabeledTransaction object from a dictionary of LabeledTransaction fields.

        Parameters
        ----------
        val
            A key-value dictionary of LabeledTransaction fields.

        Returns
        ------
        LabeledTransaction
            A corresponding LabeledTransaction object.
        """

        return cls(**val)

    def to_dict(self):
        """Returns a dictionary of non-empty fields for a LabeledTransaction.

        Returns
        ------
        dict
            A dictionary of the LabeledTransaction's fields.
        """
        return self.dict(exclude_none=True)


class AccountHolder(BaseModel):
    """A financial account holder."""

    id: str = Field(
        description="Unique identifier for the account holder in your system."
    )
    type: AccountHolderType = Field(
        description="Type of the account holder – must be one of consumer, business, freelance, or unknown."
    )
    name: Optional[str] = Field(description="Name of the account holder.")
    industry: Optional[str] = Field(description="Industry of the account holder.")
    website: Optional[str] = Field(description="Website of the account holder.")
    sdk: Optional["SDK"] = Field(
        description="An SDK to use with the EnrichedTransaction.", exclude=True
    )

    def __repr__(self):
        return f"AccountHolder({dict_to_str(self.to_dict())})"

    def __str__(self):
        return repr(self)

    def set_sdk(self, sdk):
        """Sets the internal SDK reference used by this account holder object

        Parameters
        ----------
        sdk : SDK
            A SDK to use with the account holder.
        """

        self.sdk = sdk

    def to_dict(self):
        """Returns a dictionary of non-empty fields for an AccountHolder.

        Returns
        -------
        dict
            A dictionary of the account holder's fields.
        """

        return self.dict(exclude_none=True)

    def get_metrics(self, metrics: List[str], start: date, end: date):
        """Returns the result of a metrics query.

        Parameters
        ----------
        metrics : List[str]
            A list of metrics to query for.
        start : date
            A start date range.
        end : date
            An end date range.

        Returns
        -------
        dict:
            A JSON object of the query result
        """
        if not self.sdk:
            raise ValueError(
                "sdk is not set: either call SDK.create_account_holder or set self._sdk first"
            )
        return self.sdk.get_account_holder_metrics(self.id, metrics, start, end)

    def get_income_report(self):
        """Returns the income report for the account holder.

        Returns
        -------
        IncomeReport:
            An IncomeReport object for this account holder's history
        """
        if not self.sdk:
            raise ValueError(
                "sdk is not set: either call SDK.create_account_holder or set self._sdk first"
            )
        return self.sdk.get_income_report(self.id)

    class Config:
        use_enum_values = True
        extra = "allow"


class RecurrenceGroup(BaseModel):
    """Information regarding the recurrence group of one transaction"""

    first_payment_date: Optional[date]
    latest_payment_date: Optional[date]
    periodicity: Optional[str]
    periodicity_in_days: Optional[int]
    average_amount: Optional[float]
    other_party: Optional[str]
    id: str
    transaction_ids: List[str]

    class Config:
        use_enum_values = True
        arbitrary_types_allowed = True
        extra = "allow"


class Entity(BaseModel):
    """Information regarding an entity such as a merchant or intermediary"""

    id: Optional[str] = Field(description="A unique identifier for the entity.")
    logo: Optional[str] = Field(description="A link to the logo of the entity.")
    name: Optional[str] = Field(description="The name of the transaction entity.")
    website: Optional[str] = Field(description="Website of the merchant.")


class EnrichedTransaction(BaseModel):
    """An enriched financial transaction."""

    _fields: ClassVar[List[str]] = [
        "sdk",
        "returned_fields",
        "labels",
        "label_group",
        "location",
        "logo",
        "merchant",
        "merchant_id",
        "person",
        "transaction_id",
        "website",
        "recurrence",
        "recurrence_group",
        "confidence",
        "transaction_type",
        "mcc",
        "created_at",
        "parent_tx",
        "intermediaries",
        "error",
        "error_details",
    ]

    sdk: "SDK" = Field(
        description="An SDK to use with the EnrichedTransaction.", exclude=True
    )
    labels: Optional[List[str]] = Field(description="Label for the transaction.")
    label_group: Optional[str] = Field(
        description="Higher level category that groups together related labels"
    )
    location: Optional[str] = Field(description="Location of the merchant.")
    logo: Optional[str] = Field(description="A link to the logo of the merchant.")
    merchant: Optional[str] = Field(description="The name of the transaction merchant.")
    merchant_id: Optional[str] = Field(
        description="A unique identifier for the merchant."
    )
    person: Optional[str] = Field(description="Name of the person in the transaction.")
    transaction_id: Optional[str] = Field(description="Unique transaction identifier.")
    website: Optional[str] = Field(description="Website of the merchant.")
    recurrence: Optional[RecurrenceType] = Field(
        description="Indicates if the Transaction is recurring and the type of recurrence"
    )
    recurrence_group: Optional[RecurrenceGroup] = Field(
        description="Contains the information of the recurrence group if the transaction is recurrent"
    )
    confidence: Optional[NonNegativeFloat] = Field(
        description="A numerical score between 0.0 and 1.0 indicating the confidence",
    )
    transaction_type: Optional[TransactionType] = Field(
        description="Type of the transaction."
    )
    mcc: Optional[List[int]] = Field(
        description="A list of MCC (Merchant Category Code of the merchant, according to ISO 18245)."
    )
    intermediaries: Optional[List[Entity]] = Field(
        description="An object containing a list of the intermediary entities, if available"
    )
    parent_tx: Optional[Transaction] = Field(
        description="The original Transaction of the EnrichedTransaction."
    )
    returned_fields: List[str] = Field(
        description="The list of returned properties by the API"
    )
    created_at: Optional[str] = Field(
        description="Timestamp of the moment that the transaction was enriched"
    )
    error: Optional[Any] = Field(
        description="Error object or string",
    )
    error_details: Optional[str] = Field(description="Details of the error")

    @validator("confidence")
    def _confidence_validator(cls, v):
        if v is not None and v > 1:
            raise ValueError("Confidence must be between 0.0 and 1.0")
        return v

    def __init__(self, **kwargs):
        fields = {}
        extra = {}

        recurrence_group = self._parse_recurrence_group(kwargs)
        if recurrence_group is not None:
            fields["recurrence_group"] = recurrence_group

        for key in kwargs:
            if key in EnrichedTransaction._fields:
                fields[key] = kwargs[key]
            else:
                extra[key] = kwargs[key]

        returned_fields = list(fields.keys())
        super().__init__(**fields, returned_fields=returned_fields)
        self.kwargs = extra

    def _parse_recurrence_group(self, kwargs: dict) -> Optional[RecurrenceGroup]:
        def _from_recurrence_v1(kwargs):
            return RecurrenceGroup(
                id=kwargs["recurrence_group_id"],
                transaction_ids=[
                    x["transaction_id"] for x in kwargs["recurrence_group"]
                ],
            )

        def _from_recurrence_v2(kwargs):
            return RecurrenceGroup(**kwargs["recurrence_group"])

        recurrence_group: Optional[RecurrenceGroup] = None
        # parse recurrence api v1
        if all(
            [
                x in kwargs
                for x in ["recurrence", "recurrence_group", "recurrence_group_id"]
            ]
        ) and isinstance(kwargs["recurrence_group"], list):
            recurrence_group = _from_recurrence_v1(kwargs)
            del kwargs["recurrence_group"]
            del kwargs["recurrence_group_id"]
        # parse recurrence api v2
        elif all(
            [x in kwargs for x in ["recurrence", "recurrence_group"]]
        ) and isinstance(kwargs["recurrence_group"], dict):
            recurrence_group = _from_recurrence_v2(kwargs)
            del kwargs["recurrence_group"]

        return recurrence_group

    def __repr__(self):
        return f"EnrichedTransaction({dict_to_str(self.to_dict())})"

    def create_report(
        self,
        webhook_url=None,
        **kwargs,
    ):
        """Reports an incorrectly enriched transaction.

        Parameters
        ----------
        **kwargs
            Keyword arguments for the correct transaction.
        """

        response = self.sdk.retry_ratelimited_request(
            "POST",
            "/v2/report",
            {
                "transaction_id": self.transaction_id,
                "webhook_url": webhook_url,
                **kwargs,
            },
        ).json()

        return Report.from_response(self.sdk, response)

    @classmethod
    def from_dict(cls, sdk, val: dict):
        """Constructs an EnrichedTransaction object from a dictionary of fields.

        Parameters
        ----------
        val : dict
            A key-value dictionary of EnrichedTransaction fields.

        Returns
        -------
        EnrichedTransaction
            A corresponding EnrichedTransaction object.
        """
        return cls(sdk=sdk, **val)

    def to_dict(self):
        """Returns a dictionary of non-empty fields for an EnrichedTransaction.

        Returns
        -------
        dict
            A dictionary of the EnrichedTransaction's fields.
        """

        return {
            k: v
            for k, v in self.dict().items()
            if (k in self.returned_fields) or k == "kwargs"
        }

    class Config:
        use_enum_values = True
        arbitrary_types_allowed = True
        extra = "allow"


class EnrichedTransactionList(list):
    """A list of EnrichedTransaction objects."""

    def __init__(self, transactions: List[EnrichedTransaction]):
        """Parameters
        ----------
        transactions : List[EnrichedTransaction]
            A list of EnrichedTransaction objects.
        """

        super().__init__(transactions)

    def to_csv(self, filepath: str):
        """Writes the list of EnrichedTransaction objects to a CSV file.

        Parameters
        ----------
        filepath : str
            Filepath of the CSV to write in.
        """

        if not len(self):
            return
        with open(filepath, "w") as fp:
            tx = self[0]
            writer = csv.DictWriter(fp, tx.to_dict().keys())
            writer.writeheader()
            for tx in self:
                writer.writerow(tx.to_dict())

    @classmethod
    def from_list(cls, sdk, vals: list, parent_txs: list = []):
        """Constructs a list of EnrichedTransaction objects from a list of dictionaries containing corresponding fields.

        Parameters
        ----------
        vals : List[dict]
            A list of dictionaries representing EnrichedTransaction fields.

        Returns
        -------
        EnrichedTransactionList
            A corresponding EnrichedTransactionList object.
        """
        etx_list = cls([EnrichedTransaction.from_dict(sdk, val) for val in vals])
        for tx, etx in zip(parent_txs, etx_list):
            etx.parent_tx = tx
        return etx_list

    @classmethod
    def from_err_list(
        cls, sdk, original_txs: List[Transaction], exc: Exception, parent_txs: list = []
    ):
        etx_list = [cls._from_err(sdk, tx.transaction_id, exc) for tx in original_txs]
        for tx, etx in zip(parent_txs, etx_list):
            etx.parent_tx = tx
        return cls(etx_list)

    @classmethod
    def _from_err(cls, sdk, tx_id: str, exc: Exception) -> EnrichedTransaction:
        if sdk._raise_on_enrichment_error:
            raise exc
        return EnrichedTransaction.from_dict(
            sdk,
            dict(
                transaction_id=tx_id,
                error=exc,
                error_details=str(exc),
            ),
        )

    @classmethod
    def from_list_or_err(
        cls, sdk, transactions: List[dict], parent_txs: List = [], exc: Exception = None
    ):
        """Constructs a list of EnrichedTransaction objects from a list of dictionaries containing corresponding fields.
        Additionally, for every transaction that contains errors, add `exc`

        Parameters
        ----------
        transactions : List[dict]
            A list of input transactions as dictionaries representing EnrichedTransaction fields.
        parent_txs: List[EnrichedTransaction]
            Parent transaction to be assigned to the input `transactions`
        exc: Exception
            The exception to assign to each transaction with errors

        Returns
        -------
        EnrichedTransactionList
            A corresponding EnrichedTransactionList object.
        """
        enr_txs = []
        for tx in transactions:
            enr_tx = EnrichedTransaction.from_dict(sdk, tx)
            if enr_tx.error or enr_tx.error_details:
                if exc is None:
                    exc = NtropyError(
                        f"Error on transaction_id={enr_tx.transaction_id}"
                    )
                enr_tx = cls._from_err(sdk, enr_tx.transaction_id, exc)
            enr_txs.append(enr_tx)
        for tx, etx in zip(parent_txs, enr_txs):
            etx.parent_tx = tx
        return cls(enr_txs)

    def to_df(self) -> Any:
        try:
            import pandas as pd
        except ImportError:
            raise RuntimeError("pandas is not installed")

        def _tx_generator():
            for tx in self:
                parent = tx.parent_tx.to_dict() if tx.parent_tx else {}
                returned_fields = tx.returned_fields
                enriched = {
                    k: v
                    for k, v in tx.to_dict().items()
                    if k in returned_fields
                    and k not in ["kwargs", "returned_fields", "sdk"]
                }
                yield {**parent, **enriched}

        return pd.DataFrame.from_records(_tx_generator())

    def dict(self) -> List[Dict[str, Any]]:
        return [t.dict() for t in self]

    def _repr_df(self) -> Any:
        try:
            import pandas as pd
        except ImportError:
            raise RuntimeError("pandas is not installed")
        df = self.to_df()
        if df.empty:
            return df
        df = df.fillna("N/A")
        return df

    def _repr_html_(self) -> Union[str, None]:
        # used by ipython/jupyter to render
        try:
            import pandas as pd

            df = self._repr_df()
            if df.empty:
                return f"{self.__class__.__name__}([])"
            return df._repr_html_()
        except ImportError:
            # pandas not installed
            return self.__repr__()

    def __repr__(self) -> str:
        try:
            import pandas as pd

            df = self._repr_df()
            if df.empty:
                return f"{self.__class__.__name__}([])"
            return tabulate(df, headers="keys", showindex=False)
        except ImportError:
            # pandas not installed
            repr = str(self.dict())
            return f"{self.__class__.__name__}({repr})"


class Batch(BaseModel):
    """An enriched batch with a unique identifier."""

    sdk: "SDK" = Field(description="A SDK associated with the batch.")
    batch_id: str = Field(description="A unique identifier for the batch.")
    timeout: int = Field(
        4 * 60 * 60, description="A timeout for retrieving the batch result."
    )
    poll_interval: int = Field(10, description="The interval between polling retries.")
    num_transactions: int = Field(
        0, description="The number of transactions in the batch."
    )
    transactions: list = Field(
        [], description="The transactions submitted in this batch"
    )

    def __init__(self, **kwargs):
        super().__init__(**kwargs)
        self.timeout = time.time() + self.timeout

    def __repr__(self):
        return f"Batch({dict_to_str(self.dict(exclude_none=True))})"

    def poll(self):
        """Polls the current batch status and returns the server response and status attribute.

        Returns
        -------
        status : str
            The status of the batch enrichment.
        dict
            The JSON response of the batch poll.
        """

        url = f"/v2/transactions/async/{self.batch_id}"

        json_resp = self.sdk.retry_ratelimited_request("GET", url, None).json()
        status, results = json_resp.get("status"), json_resp.get("results", [])

        if status == "finished":
            return (
                EnrichedTransactionList.from_list_or_err(
                    self.sdk,
                    results,
                    self.transactions,
                    NtropyBatchError(f"Batch[{json_resp.get('id')}] contains errors"),
                ),
                status,
            )

        if status == "error":
            # At least one of the transactions has an error
            return (
                EnrichedTransactionList.from_list_or_err(
                    self.sdk,
                    results,
                    self.transactions,
                    NtropyBatchError(f"Batch[{json_resp.get('id')}] contains errors"),
                ),
                status,
            )

        return json_resp, status

    def wait(self, with_progress: bool = DEFAULT_WITH_PROGRESS, poll_interval=None):
        """Continuously polls the status of this batch, blocking until the batch status is
        "ready" or "error"

        Parameters
        ----------
        with_progress : bool
            If True the batch enrichment is displayed with a progress bar.
            By default, progress is displayed only in interactive
            mode.
        poll_interval : bool
            The interval between polling retries. If not specified, defaults to
            the batch's poll_interval.

        Returns
        -------
        status : str
            The status of the batch enrichment.
        dict
            The JSON response of the batch poll.
        """

        if with_progress:
            return self._wait_with_progress(poll_interval=poll_interval)
        else:
            return self._wait(poll_interval=poll_interval)

    def _wait(self, poll_interval=None):
        """Retrieve the current batch enrichment without progress updates."""

        if not poll_interval:
            poll_interval = self.poll_interval
        while self.timeout - time.time() > 0:
            resp, status = self.poll()
            if status == "started":
                time.sleep(poll_interval)
                continue
            return resp
        raise NtropyTimeoutError("Transaction batch wait timeout")

    def _wait_with_progress(self, poll_interval=None):
        """Retrieve the current batch enrichment with progress updates."""

        if not poll_interval:
            poll_interval = self.poll_interval
        with tqdm(total=self.num_transactions, desc="started") as progress:
            while self.timeout - time.time() > 0:
                resp, status = self.poll()
                if status == "started":
                    diff_n = resp.get("progress", 0) - progress.n
                    progress.update(diff_n)
                    time.sleep(poll_interval)
                    continue
                progress.desc = status
                diff_n = self.num_transactions - progress.n
                progress.update(diff_n)
                return resp
            raise NtropyTimeoutError("Transaction batch wait timeout")

    class Config:
        arbitrary_types_allowed = True
        extra = "allow"


class Model(BaseModel):
    """A model reference with an associated name"""

    sdk: "SDK" = Field(description="A SDK associated with the model.")
    model_name: str = Field(description="The name of the model.")
    created_at: Optional[str] = Field(description="The date the model was created.")
    account_holder_type: Optional[AccountHolderType] = Field(
        description="Type of the account holder – must be one of consumer, business, freelance, or unknown."
    )
    status: Optional[str] = Field(description="The status of the batch enrichment.")
    progress: Optional[int] = Field(
        description="The progress from 0 to 100 of the training process"
    )
    timeout: Optional[int] = Field(
        20 * 60 * 60, description="A timeout for retrieving the batch result."
    )
    poll_interval: Optional[int] = Field(
        10, description="The interval between polling retries."
    )

    def __init__(self, **kwargs):
        super().__init__(**kwargs)
        self.account_holder_type = (self.account_holder_type,)
        self.created_at = (self.created_at,)
        self.status = (self.status,)
        self.progress = (self.progress,)

        self.timeout = time.time() + self.timeout

    def __repr__(self):
        return f"Model({dict_to_str(self.dict(exclude_none=True))})"

    def is_synced(self) -> bool:
        """Returns True if the model instance was already synced at least once with the server

        Returns:
            boolean
        """
        return self.status is not None

    def poll(self):
        """Polls the current model status and returns the server response, status and progress attributes.

        Returns
        -------
        json_resp : str
            The JSON response of the model poll
        status : str
            The status of the batch enrichment.
        progress:
            The progress from 0 to 100 of the training process
        """
        url = f"/v2/models/{self.model_name}"

        json_resp = self.sdk.retry_ratelimited_request("GET", url, None).json()
        status = json_resp.get("status")
        progress = json_resp.get("progress")
        created_at = json_resp.get("created_at")
        account_holder_type = json_resp.get("account_holder_type")

        self.status = status
        self.progress = progress
        self.created_at = created_at
        self.account_holder_type = account_holder_type

        return json_resp, status, progress

    def wait(self, with_progress=DEFAULT_WITH_PROGRESS, poll_interval=None):
        """Continuously polls the status of this model, blocking until the model status is
        "ready" or "error"

        Parameters
        ----------
        with_progress : bool
            If True, the model training is displayed with a progress bar.
            By default, progress is displayed only in interactive mode.
        poll_interval : bool
            The interval between polling retries. If not specified, defaults to
            the batch's poll_interval.

        Returns
        -------
        status : str
            The status of the model training.
        dict
            The JSON response of the model training.
        """

        if with_progress:
            return self._wait_with_progress(poll_interval=poll_interval)
        else:
            return self._wait(poll_interval=poll_interval)

    def _wait(self, poll_interval=None):
        if not poll_interval:
            poll_interval = self.poll_interval
        while self.timeout - time.time() > 0:
            resp, status, _ = self.poll()
            if status == "error":
                raise NtropyModelTrainingError("Unexpected model training error")
            if status != "ready":
                time.sleep(poll_interval)
                continue
            return resp
        raise NtropyTimeoutError("Model training wait timeout")

    def _wait_with_progress(self, poll_interval=None):
        if not poll_interval:
            poll_interval = self.poll_interval
        with tqdm(total=100, desc="started") as progress:
            while self.timeout - time.time() > 0:
                resp, status, pr = self.poll()
                if status == "error":
                    raise NtropyModelTrainingError("Unexpected model training error")
                if status != "ready":
                    diff_n = pr - progress.n
                    progress.update(diff_n)
                    time.sleep(poll_interval)
                    continue
                progress.desc = status
                progress.update(100)
                return resp
            raise NtropyTimeoutError("Model training wait timeout")

    @staticmethod
    def from_response(
        sdk: "SDK", response, poll_interval=None, timeout=None
    ) -> "Model":
        """Creates a model instance from an API response referencing a model

        Parameters
        ----------
        sdk : SDK
            SDK to bind to the model instance
        response : dict
            Server response referencing a model

        Returns
        -------
        Model
            The Model instance referencing the same model as in the response
        """
        name = response.get("name")
        if name is None:
            raise ValueError("Invalid response for creating a model - missing name")

        kwargs = {
            "sdk": sdk,
            "model_name": name,
            "created_at": response.get("created_at"),
            "account_holder_type": response.get("account_holder_type"),
            "status": response.get("status"),
            "progress": response.get("progress"),
        }

        if poll_interval is not None:
            kwargs["poll_interval"] = poll_interval

        if timeout is not None:
            kwargs["timeout"] = timeout

        return Model(**kwargs)

    class Config:
        arbitrary_types_allowed = True
        use_enum_values = True


class Report(BaseModel):
    """A transaction report."""

    sdk: Optional["SDK"] = Field(description="A SDK associated with the model.")
    id: str = Field(description="Unique identifier for the report.")
    transaction_id: str = Field(description="Identifier of the reported transaction.")
    status: str = Field(description="Current status of the report.")
    created_at: str = Field(description="Timestamp at which the report was created.")
    webhook_url: Optional[str] = Field(
        description="Optional webhook_url that will be notified about status changes."
    )

    def __repr__(self):
        return f"Report({dict_to_str(self.to_dict())})"

    def __str__(self):
        return repr(self)

    def set_sdk(self, sdk):
        """Sets the internal SDK reference used by this account holder object

        Parameters
        ----------
        sdk : SDK
            A SDK to use with the account holder.
        """

        self.sdk = sdk

    def to_dict(self):
        """Returns a dictionary of non-empty fields for an AccountHolder.

        Returns
        -------
        dict
            A dictionary of the account holder's fields.
        """

        return self.dict(exclude_none=False)

    @staticmethod
    def from_response(sdk: "SDK", response) -> "Report":
        id = response.get("id")
        transaction_id = response.get("transaction_id")
        webhook_url = response.get("webhook_url")
        created_at = response.get("created_at")
        status = response.get("status")

        r = Report(
            id=id,
            transaction_id=transaction_id,
            webhook_url=webhook_url,
            created_at=created_at,
            status=status,
        )
        r.set_sdk(sdk)

        return r

    def poll(self):
        """Polls the current report status and updates internal attributes

        Returns
        -------
        json_resp : str
            The JSON response of the report poll
        """

        if not self.sdk:
            raise ValueError("sdk is not set")

        url = f"/v2/report/{self.id}"

        json_resp = self.sdk.retry_ratelimited_request("GET", url, None).json()
        transaction_id = json_resp.get("transaction_id")
        webhook_url = json_resp.get("webhook_url")
        created_at = json_resp.get("created_at")
        status = json_resp.get("status")

        self.transaction_id = transaction_id
        self.webhook_url = webhook_url
        self.status = status
        self.created_at = created_at

        return json_resp, status


class BankStatement(BaseModel):
    id: str
    status: str
    transactions: List

    class Config:
        arbitrary_types_allowed = True
        extra = "allow"

    @root_validator
    def transform_txs(cls, values):
        if values["transactions"]:
            txs = [Transaction.from_dict(tx) for tx in values["transactions"]]
            values["transactions"] = txs
        return values


class BankStatementRequest(BaseModel):
    """An enriched batch with a unique identifier."""

    sdk: "SDK" = Field(description="A SDK associated with the statement.")
    filename: str = Field(description="Filename associated with the statement.")
    bs_id: str = Field(description="A unique identifier for the statement.")
    timeout: int = Field(
        4 * 60 * 60, description="A timeout for retrieving the statement result."
    )
    poll_interval: int = Field(10, description="The interval between polling retries.")
    transactions: list = Field(
        [], description="The transactions submitted in this statement"
    )

    def __init__(self, **kwargs):
        super().__init__(**kwargs)
        self.timeout = time.time() + self.timeout

    def __repr__(self):
        return f"Batch({dict_to_str(self.dict(exclude_none=True))})"

    def poll(self):
        """Polls the current bank statement status and returns the server response and status attribute.

        Returns
        -------
        status : str
            The status of the bank statement enrichment.
        dict
            The JSON response of the statement poll.
        """

        url = f"/datasources/bank_statements/{self.bs_id}"

        json_resp = self.sdk.retry_ratelimited_request("GET", url, None).json()
        status = json_resp.get("status")

        if status == "processed":
            return BankStatement(**json_resp), status

        if status == "failed":
            raise NtropyDatasourceError()

        return json_resp, status

    def wait(self, poll_interval=None):
        """Continuously polls the status of this bank statement, blocking until the statement status is
        "ready" or "error"

        Parameters
        ----------
        poll_interval : bool
            The interval between polling retries. If not specified, defaults to
            the statement's poll_interval.

        Returns
        -------
        status : str
            The status of the bank statement enrichment.
        dict
            The JSON response of the statement poll.
        """

        return self._wait(poll_interval=poll_interval)

    def _wait(self, poll_interval=None):
        """Retrieve the current bank statement enrichment without progress updates."""

        if not poll_interval:
            poll_interval = self.poll_interval
        while self.timeout - time.time() > 0:
            resp, status = self.poll()
            if status == "processing":
                time.sleep(poll_interval)
                continue
            return resp
        raise NtropyTimeoutError("Bank statement wait timeout")

    class Config:
        arbitrary_types_allowed = True
        extra = "allow"


class SDK:
    """The main Ntropy SDK object that holds the connection to the API server and implements
    the fault-tolerant communication methods. An SDK instance is associated with an API key.
    """

    MAX_BATCH_SIZE = 24960
    MAX_SYNC_BATCH = 4000
    DEFAULT_MAPPING = {
        k: k for k in EnrichedTransaction._fields if k not in ["sdk", "parent_tx"]
    }

    def __init__(
        self,
        token: Optional[str] = None,
        timeout: int = DEFAULT_TIMEOUT,
        retries: int = DEFAULT_RETRIES,
        retry_on_unhandled_exception: bool = False,
        with_progress: bool = DEFAULT_WITH_PROGRESS,
        region: str = DEFAULT_REGION,
        raise_on_enrichment_error: bool = True,
    ):
        """Parameters
        ----------
        token : str, optional
            The api key for Ntropy SDK. If not supplied, the SDK will use the
            environment variable $NTROPY_API_KEY.
        timeout : int, optional
            The timeout for requests to the Ntropy API.
        retries : int, optional
            The number of retries for a certain request before failing
        retry_on_unhandled_exception : boolean, optional
            Whether to retry or not, when a request returns an unhandled exception (50x status codes)
        with_progress : bool, optional
            True if enrichment should include a progress bar; False otherwise.
        region : str, optional
            The region to which the SDK should connect to. Available options are "us" and "eu".
        raise_on_enrichment_error : bool, optional
            Whether to raise an error if there is an exception in the enrichment process. If set to `False`
            it will store the errors in `error` and `error_details` fields of the affected transactions.
        """

        if not token:
            if ENV_NTROPY_API_TOKEN not in os.environ:
                raise ValueError(
                    f"API Token must be passed as an argument or set in the env. variable {ENV_NTROPY_API_TOKEN}"
                )
            token = os.environ[ENV_NTROPY_API_TOKEN]

        if region not in ALL_REGIONS:
            raise ValueError(f"Requested region {region} is not available")

        self.base_url = ALL_REGIONS[region]

        self.token = token
        self.session = requests.Session()
        self.keep_alive = TCPKeepAliveAdapter()
        self.session.mount("https://", self.keep_alive)
        self.logger = logging.getLogger("Ntropy-SDK")

        self._extra_headers = {}
        self._timeout = timeout
        self._retries = retries
        self._retry_on_unhandled_exception = retry_on_unhandled_exception
        self._with_progress = with_progress
        self._raise_on_enrichment_error = raise_on_enrichment_error

    @staticmethod
    def _validate_unique_ids(tx_ids: List[str]):
        if len(tx_ids) != len(set(tx_ids)):
            warnings.warn(
                "Duplicate transaction ids found in the input. "
                "It is recommended to remove duplicates "
                "or use unique id for each transaction if they're not actually duplicates.",
                UserWarning,
            )

    def retry_ratelimited_request(
        self,
        method: str,
        url: str,
        payload: object,
        log_level=logging.DEBUG,
        **request_kwargs,
    ):
        """Executes a request to an endpoint in the Ntropy API (given the `base_url` parameter).
        Catches expected errors and wraps them in NtropyError.
        Retries the request for Rate-Limiting errors or Unexpected Errors (50x)

        Parameters
        ----------
        method : str
            The HTTP method to use.
        url : str
            The API url to request.
        payload : object
            The request payload.
        log_level : int, optional
            The logging level for the request.

        Raises
        ------
        NtropyError
            If the request failed after the maximum number of retries.
        """

        backoff = 1
        for _ in range(self._retries):
            try:
                resp = self.session.request(
                    method,
                    self.base_url + url,
                    json=payload,
                    headers={
                        "X-API-Key": self.token,
                        "User-Agent": f"ntropy-sdk/{__version__}",
                        **self._extra_headers,
                    },
                    timeout=self._timeout,
                    **request_kwargs,
                )
            except requests.ConnectionError:
                # Rebuild session on connection error and retry
                self.session = requests.Session()
                self.session.mount("https://", self.keep_alive)
                continue

            if resp.status_code == 429:
                try:
                    retry_after = int(resp.headers.get("retry-after", "1"))
                except ValueError:
                    retry_after = 1
                if retry_after <= 0:
                    retry_after = 1

                self.logger.log(
                    log_level, "Retrying in %s seconds due to ratelimit", retry_after
                )
                time.sleep(retry_after)

                continue
            elif (
                resp.status_code >= 500 and resp.status_code <= 511
            ) and self._retry_on_unhandled_exception:
                time.sleep(backoff)
                backoff = min(backoff * 2, 8)

                self.logger.log(
                    log_level,
                    "Retrying in %s seconds due to unhandled exception in the server side",
                    backoff,
                )

                continue

            try:
                resp.raise_for_status()
            except requests.HTTPError as e:
                status_code = e.response.status_code

                try:
                    content = e.response.json()
                except JSONDecodeError:
                    content = {}

                err = error_from_http_status_code(status_code, content)
                raise err
            return resp
        raise NtropyError(f"Failed to {method} {url} after {self._retries} attempts")

    def create_account_holder(self, account_holder: AccountHolder):
        """Creates an AccountHolder for the current user.

        Parameters
        ----------
        account_holder : AccountHolder
            The AccountHolder to add.
        """

        if not isinstance(account_holder, AccountHolder):
            raise ValueError("account_holder should be of type AccountHolder")

        url = "/v2/account-holder"

        self.retry_ratelimited_request("POST", url, account_holder.to_dict())
        account_holder.set_sdk(self)

    def _is_dataframe(self, obj) -> bool:
        try:
            import pandas as pd
        except ImportError:
            # If here, the input data is not a dataframe, or import would succeed
            return False

        return isinstance(obj, pd.DataFrame)

    def df_to_transaction_list(
        self,
        df,
        mapping: dict = None,
        inplace: bool = False,
        tx_class: Any = Transaction,
    ) -> List[Transaction]:
        """Transforms a dataframe with the expected format to a list of `Transacton` objects

        Parameters
        ----------
        df
            The dataframe containing the Transactions. At minimum, the dataframe
            must contain the columns specified in the Transaction class.
        mapping
            A mapping from the column names of the provided dataframe and the
            expected column names
        inplace : bool, optional
            Enrich the dataframe inplace.
        """
        try:
            import pandas as pd
        except ImportError:
            raise RuntimeError("pandas is not installed")

        assert isinstance(df, pd.DataFrame)

        if mapping is None:
            mapping = self.DEFAULT_MAPPING

        required_columns = tx_class._required_fields
        optional_columns = tx_class._fields

        cols = set(df.columns)
        missing_cols = set(required_columns).difference(cols)
        if missing_cols:
            raise KeyError(f"Missing columns {missing_cols}")

        if not inplace:
            # Only copy needed columns
            provided_cols = list(
                set(required_columns + optional_columns).intersection(cols)
            )
            df = df[provided_cols].copy()
        else:
            overlapping_cols = set(mapping.values()).intersection(cols)
            if overlapping_cols:
                raise KeyError(
                    f"Overlapping columns {overlapping_cols} will be overwritten"
                    "- consider using inplace=False, overriding the mapping keyword "
                    "argument, or move the existing columns to another column"
                )

        txs = df.apply(tx_class.from_row, axis=1).to_list()
        return txs

    def add_transactions(
        self,
        transactions,
        timeout: int = 4 * 60 * 60,
        poll_interval: int = 10,
        with_progress: bool = DEFAULT_WITH_PROGRESS,
        labeling: bool = _sentinel,
        create_account_holders: bool = _sentinel,
        model_name: str = None,
        mapping: dict = None,
        inplace: bool = False,
    ):
        """Enriches either an iterable of Transaction objects or a pandas dataframe synchronously.
        Returns a list of EnrichedTransactions or dataframe with the same order as the provided input.

        Parameters
        ----------
        transactions : Iterable[Transaction], pandas.DataFrame
            An iterable of Transaction objects or a pandas DataFrame with the required
            columns.
        timeout : int, optional
            Timeout for enriching the transactions.
        poll_interval : int, optional
            The interval between consecutive polling retries.
        with_progress : bool, optional
            True if progress bar should be displayed; False otherwise. By default,
            progress is displayed only in interactive mode.
        labeling : bool, optional
            Deprecated.
        create_account_holders : bool, optional
            Deprecated.
        model_name: str, optional
            Name of the custom model to use for labeling the transaction. If
            provided, replaces the default labeler
        mapping : dict, optional
            A mapping from the column names of the provided dataframe and the
            expected column names.
        inplace : bool, optional
            Enrich the dataframe inplace. Note: this only applies to DataFrame enrichment.

        Returns
        -------
        List[EnrichedTransaction], pandas.DataFrame
            A list of EnrichedTransaction objects or a corresponding pandas DataFrame.
        """
        if labeling != _sentinel:
            warnings.warn(
                "The labeling argument does not impact the result of enrichment. "
                " This argument is deprecated and will be removed in the next major version.",
                DeprecationWarning,
            )

        if create_account_holders != _sentinel:
            warnings.warn(
                "The create_account_holders argument does not impact the result of enrichment. "
                "This argument is deprecated and will be removed in the next major version.",
                DeprecationWarning,
            )

        if self._is_dataframe(transactions):
            return self._add_transactions_df(
                transactions,
                timeout=timeout,
                poll_interval=poll_interval,
                with_progress=with_progress,
                model_name=model_name,
                mapping=mapping,
                inplace=inplace,
            )

        elif isinstance(transactions, Iterable):
            return self._add_transactions_iterable(
                transactions,
                timeout=timeout,
                poll_interval=poll_interval,
                with_progress=with_progress,
                model_name=model_name,
                mapping=mapping
            )

        raise TypeError("transactions must be either a pandas.Dataframe or an iterable")

    def _add_transactions_df(
        self,
        transactions,
        timeout: int = 4 * 60 * 60,
        poll_interval: int = 10,
        with_progress: bool = DEFAULT_WITH_PROGRESS,
        model_name: str = None,
        mapping: dict = None,
        inplace: bool = False,
    ):
        if mapping is None:
            mapping = self.DEFAULT_MAPPING

        if not inplace:
            transactions = transactions.copy()

        txs = self.df_to_transaction_list(transactions, mapping, inplace)
        self._validate_unique_ids([tx.transaction_id for tx in txs])

        transactions["_output_tx"] = self.add_transactions(
            txs,
            timeout=timeout,
            poll_interval=poll_interval,
            with_progress=with_progress,
            model_name=model_name,
        )

        def get_tx_val(tx, v):
            sentinel = object()
            output = getattr(tx, v, tx.kwargs.get(v, sentinel))
            if output == sentinel:
                raise KeyError(f"invalid mapping: {v} not in {tx}")
            return output

        for k, v in mapping.items():
            transactions[v] = transactions["_output_tx"].apply(
                lambda tx: get_tx_val(tx, k)
            )
        transactions = transactions.drop(["_output_tx"], axis=1)
        return transactions

    def _add_transactions_iterable(
        self,
        transactions: Iterable[Transaction],
        timeout: int = 4 * 60 * 60,
        poll_interval=10,
        with_progress=DEFAULT_WITH_PROGRESS,
        model_name=None,
        mapping: dict = None,
    ):
        result = []
        for chunk in chunks(transactions, self.MAX_BATCH_SIZE):
            result += self._add_transactions_chunk(
                chunk, timeout, poll_interval, with_progress, model_name, mapping
            )
        return result

    def _add_transactions_chunk(
        self,
        transactions,
        timeout: int = 4 * 60 * 60,
        poll_interval=10,
        with_progress=DEFAULT_WITH_PROGRESS,
        model_name=None,
        mapping: dict = None,
    ):
        if None in transactions:
            raise ValueError("transactions contains a None value")

        if mapping is None:
            mapping = self.DEFAULT_MAPPING

        if len(transactions) > self.MAX_BATCH_SIZE:
            raise RuntimeError(
                f"_add_transactions_chunk must be called with a list of transactions of length <= {self.MAX_BATCH_SIZE}"
            )
<<<<<<< HEAD
        
        transactions_enriched = self._add_transactions(
            transactions,
            timeout,
            poll_interval,
            with_progress,
            model_name,
        )
=======

        try:
            return self._add_transactions(
                transactions,
                timeout,
                poll_interval,
                with_progress,
                model_name,
            )
        except (
            NtropyValueError,
            NtropyResourceOccupiedError,
            NtropyValidationError,
            NtropyQuotaExceededError,
            NtropyRuntimeError,
        ) as e:
            return EnrichedTransactionList.from_err_list(self, transactions, e)
>>>>>>> cee011dd

        if mapping != self.DEFAULT_MAPPING:
            for tx in transactions_enriched:
                for key in mapping.keys():
                    if not hasattr(tx, key):
                        raise KeyError(f"invalid mapping: {key} not in {tx}")
                    else:
                        setattr(tx, mapping[key], getattr(tx, key))
                        delattr(tx, key)

        return transactions_enriched
        

    @staticmethod
    def _build_params_str(model_name: str = None) -> str:
        params = {}
        if model_name is not None:
            params["model_name"] = model_name

        params_str = urlencode(params)
        return params_str

    def _add_transactions(
        self,
        transactions: List[Transaction],
        timeout: int = 4 * 60 * 60,
        poll_interval: int = 10,
        with_progress: bool = DEFAULT_WITH_PROGRESS,
        model_name: str = None,
    ) -> EnrichedTransactionList:
        is_sync = len(transactions) <= self.MAX_SYNC_BATCH
        if not is_sync:
            batch = self._add_transactions_async(
                transactions,
                timeout,
                poll_interval,
                model_name,
            )
            with_progress = with_progress or self._with_progress
            return batch.wait(with_progress=with_progress)

        params_str = self._build_params_str(model_name=model_name)

        try:
            data = [transaction.to_dict() for transaction in transactions]
            url = f"/v2/transactions/sync?" + params_str
            resp = self.retry_ratelimited_request("POST", url, data)

            exc = None
            if resp.status_code != 200:
                exc = NtropyBatchError("Batch failed")

            return EnrichedTransactionList.from_list_or_err(
                self, resp.json(), transactions, exc
            )

        except requests.HTTPError as e:
            if e.response.status_code == 404:
                error = e.response.json()
                raise ValueError(f"{error['detail']}")
            raise
        except AttributeError:
            raise TypeError(
                "transactions must be either a pandas.Dataframe or an iterable"
            )

    def add_transactions_async(
        self,
        transactions,
        timeout: int = 4 * 60 * 60,
        poll_interval: int = 10,
        labeling: bool = _sentinel,
        create_account_holders: bool = _sentinel,
        model_name: str = None,
        mapping: dict = None,
        inplace: bool = False,
    ):
        """Enriches either an iterable of Transaction objects or a pandas dataframe asynchronously.
        Returns a list of EnrichedTransactions or dataframe with the same order as the provided input.

        Parameters
        ----------
        transactions : Iterable[Transaction], pandas.DataFrame
            An iterable of Transaction objects or a pandas DataFrame with the required
            columns.
        timeout : int, optional
            Timeout for enriching the transactions.
        poll_interval : int, optional
            The interval between consecutive polling retries.
        labeling : bool, optional
            Deprecated.
        create_account_holders : bool, optional
            Deprecated.
        model_name: str, optional
            Name of the custom model to use for labeling the transaction. If
            provided, replaces the default labeler
        mapping : dict, optional
            A mapping from the column names of the provided dataframe and the
            expected column names.
        inplace : bool, optional
            Enrich the dataframe inplace. Note: this only applies to DataFrame enrichment.

        Returns
        -------
        Batch
            A Batch object that can be polled and awaited.
        """

        if labeling != _sentinel:
            warnings.warn(
                "The labeling argument does not impact the result of enrichment. "
                " This argument is deprecated and will be removed in the next major version.",
                DeprecationWarning,
            )

        if create_account_holders != _sentinel:
            warnings.warn(
                "The create_account_holders argument does not impact the result of enrichment. "
                "This argument is deprecated and will be removed in the next major version.",
                DeprecationWarning,
            )

        if self._is_dataframe(transactions):
            if len(transactions) > self.MAX_BATCH_SIZE:
                raise ValueError("transactions length exceeds MAX_BATCH_SIZE")

            return self._add_transactions_async_df(
                transactions,
                timeout=timeout,
                poll_interval=poll_interval,
                model_name=model_name,
                mapping=mapping,
                inplace=inplace,
            )

        if isinstance(transactions, Iterable):
            return self._add_transactions_async_iterable(
                transactions,
                timeout=timeout,
                poll_interval=poll_interval,
                model_name=model_name,
            )

        raise TypeError("transactions must be either a pandas.Dataframe or an iterable")

    def _add_transactions_async_df(
        self,
        transactions,
        timeout: int = 4 * 60 * 60,
        poll_interval: int = 10,
        model_name: str = None,
        mapping: dict = None,
        inplace: bool = False,
    ):
        if mapping is None:
            mapping = self.DEFAULT_MAPPING

        txs = self.df_to_transaction_list(transactions, mapping, inplace)
        return self.add_transactions_async(
            txs,
            timeout=timeout,
            poll_interval=poll_interval,
            model_name=model_name,
        )

    def _add_transactions_async_iterable(
        self,
        transactions: Iterable[Transaction],
        timeout=4 * 60 * 60,
        poll_interval=10,
        model_name=None,
    ):
        transactions = list(transactions)

        if None in transactions:
            raise ValueError("transactions contains a None value")

        if len(transactions) > self.MAX_BATCH_SIZE:
            raise ValueError("transactions length exceeds MAX_BATCH_SIZE")

        return self._add_transactions_async(
            transactions,
            timeout=timeout,
            poll_interval=poll_interval,
            model_name=model_name,
        )

    def _add_transactions_async(
        self,
        transactions: List[Transaction],
        timeout=4 * 60 * 60,
        poll_interval=10,
        model_name=None,
    ) -> Batch:
        params_str = self._build_params_str(model_name=model_name)

        try:
            url = "/v2/transactions/async?" + params_str

            data = [transaction.to_dict() for transaction in transactions]
            resp = self.retry_ratelimited_request("POST", url, data)

            r = resp.json()
            batch_id = r.get("id", "")

            if not batch_id:
                raise ValueError("batch_id missing from response")

            return Batch(
                sdk=self,
                batch_id=batch_id,
                timeout=timeout,
                poll_interval=poll_interval,
                num_transactions=len(transactions),
                transactions=transactions,
            )

        except requests.HTTPError as e:
            if e.response.status_code == 404:
                error = e.response.json()
                raise ValueError(f"{error['detail']}")

            raise

    def add_bank_statement(
        self,
        file: IOBase,
        filename: Optional[str] = "file",
        timeout=4 * 60 * 60,
        poll_interval=30,
    ) -> BankStatementRequest:
        try:
            resp = self.retry_ratelimited_request(
                "POST",
                "/datasources/bank_statements",
                payload=None,
                files={
                    "filename": (None, filename),
                    "file": ("file", file),
                },
            )

            r = resp.json()
            bs_id = r.get("id", "")

            if not bs_id:
                raise ValueError("id missing from response")

            return BankStatementRequest(
                sdk=self,
                bs_id=bs_id,
                filename=filename,
                timeout=timeout,
                poll_interval=poll_interval,
            )

        except requests.HTTPError as e:
            if e.response.status_code == 404:
                error = e.response.json()
                raise ValueError(f"{error['detail']}")

            raise

    def get_account_holder(self, account_holder_id: str) -> AccountHolder:
        """Returns an AccountHolder object for the account holder with the provided id

        Parameters
        ----------
        account_holder_id : str
            A unique identifier for the account holder.

        Returns
        -------
        AccountHolder
            The AccountHolder corresponding to the id.
        """

        url = f"/v2/account-holder/{account_holder_id}"
        try:
            response = self.retry_ratelimited_request("GET", url, None).json()
        except requests.HTTPError as e:
            if e.response.status_code == 404:
                error = e.response.json()
                raise ValueError(f"{error['detail']}")
            raise

        return AccountHolder(**response)

    def get_account_holder_metrics(
        self, account_holder_id: str, metrics: List[str], start: date, end: date
    ) -> dict:
        """Returns the result of a metrics query for a specific account holder.

        Parameters
        ----------
        account_holder_id : str
            The unique identifier for the account holder.
        metrics : List[str]
            A list of metrics to query for.
        start : date
            A start date range.
        end : date
            An end date range.

        Returns
        -------
        dict:
            A JSON object of the query result
        """

        if not isinstance(account_holder_id, str):
            raise ValueError("account_holder_id should be of type string")

        url = f"/v2/account-holder/{account_holder_id}/query"

        payload = {
            "metrics": metrics,
            "start": start.strftime("%Y-%m-%d"),
            "end": end.strftime("%Y-%m-%d"),
        }

        response = self.retry_ratelimited_request("POST", url, payload)
        return response.json()

    def get_income_report(
        self, account_holder_id: str, fetch_transactions=True
    ) -> IncomeReport:
        """Returns the income report of an account holder's Transaction history

        Parameters
        ----------
        account_holder_id : str
            The unique identifier for the account holder.
        fetch_transactions : bool
            If true, fetches all transactions from account_holder to match with returned transaction_ids,
            and ensures the transactions field of the IncomeReport is populated

        Returns
        -------
        IncomeReport:
            An IncomeReport object for this account holder's history
        """

        if not isinstance(account_holder_id, str):
            raise ValueError("account_holder_id should be of type string")

        url = f"/v2/account-holder/{account_holder_id}/income"

        response = self.retry_ratelimited_request("POST", url, {})

        data = response.json()
        if fetch_transactions:
            transactions = self.get_account_holder_transactions(account_holder_id)
            transactions_dict = {tx.transaction_id: tx for tx in transactions}
            data = [
                {
                    **income_group,
                    "transactions": EnrichedTransactionList(
                        [
                            transactions_dict.get(tx_id, [])
                            for tx_id in income_group["transaction_ids"]
                        ]
                    ),
                }
                for income_group in data
            ]
        income_groups = sorted(
            [IncomeGroup.from_dict(d) for d in data],
            key=lambda x: float(x.total_amount),
            reverse=True,
        )
        return IncomeReport(income_groups)

    def get_recurring_payments(
        self, account_holder_id: str, fetch_transactions=True
    ) -> RecurringPaymentsGroups:
        """Returns the recurring payments report of an account holder's Transaction history

        Parameters
        ----------
        account_holder_id : str
            The unique identifier for the account holder.

        Returns
        -------
        RecurringPaymentsGroups:
            A list of Subscription objects for this account holder's history
        """

        if not isinstance(account_holder_id, str):
            raise ValueError("account_holder_id should be of type string")

        url = f"/v2/account-holder/{account_holder_id}/recurring-payments"

        recurring_payments_response = self.retry_ratelimited_request("POST", url, {})
        data = recurring_payments_response.json()

        if fetch_transactions:
            transactions = self.get_account_holder_transactions(account_holder_id)
            transactions_dict = {tx.transaction_id: tx for tx in transactions}
            data = [
                {
                    **recurring_payments_group,
                    "transactions": EnrichedTransactionList(
                        [
                            transactions_dict.get(tx_id, [])
                            for tx_id in recurring_payments_group["transaction_ids"]
                        ]
                    ),
                }
                for recurring_payments_group in data
            ]
        recurring_payments_groups = RecurringPaymentsGroups(
            sorted(
                [RecurringPaymentsGroup.from_dict(d) for d in data],
                key=lambda x: x.latest_payment_date,
                reverse=True,
            )
        )

        return RecurringPaymentsGroups(recurring_payments_groups)

    def _get_account_holder_transactions_page(
        self, account_holder_id: str, page=0, per_page=1000
    ):
        url = f"/v2/account-holder/{account_holder_id}/transactions?page={page}&per_page={per_page}"
        try:
            response = self.retry_ratelimited_request("GET", url, None).json()
        except requests.HTTPError as e:
            if e.response.status_code == 404:
                error = e.response.json()
                raise ValueError(f"{error['detail']}")
            raise

        return response

    def _get_account_holder_transactions_txids(
        self, account_holder_id: str, txids: List[str]
    ):
        url = f"/v2/account-holder/{account_holder_id}/transactions"
        try:
            response = self.retry_ratelimited_request("POST", url, txids).json()
        except requests.HTTPError as e:
            if e.response.status_code == 404:
                error = e.response.json()
                raise ValueError(f"{error['detail']}")
            raise

        return response

    def get_account_holder_transactions(
        self, account_holder_id: str, limit=0, transaction_ids=None
    ) -> EnrichedTransactionList:
        """Returns EnrichTransaction list for the account holder with the provided id

        Parameters
        ----------
        account_holder_id : str
            A unique identifier for the account holder.
        limit : int
            Maximum number of transactions to fetch
        transaction_ids : Iterable[str]
            Optional list of transaction ids to fetch.

        Returns
        -------
        EnrichedTransactionList
            The EnrichedTransactionList corresponding to the account holder id.
        """
        txs = []
        page = 0
        total_pages = 1
        per_page = max(min(1000, limit or 1000), 1)

        if isinstance(transaction_ids, Iterable):
            for chunk in chunks(transaction_ids, per_page):
                txs += self._get_account_holder_transactions_txids(
                    account_holder_id, chunk
                )["transactions"]
        else:
            while page < total_pages:
                response = self._get_account_holder_transactions_page(
                    account_holder_id, page, per_page
                )

                if "pages" in response and total_pages < response["pages"]:
                    total_pages = response["pages"]

                txs += response["transactions"]

                if len(txs) >= limit:
                    break

                page += 1

        parents = []
        enriched = []
        for tx in txs:
            parent = Transaction(
                **{
                    k: v
                    for k, v in tx.items()
                    if (
                        k in Transaction._fields and k != "mcc"
                    )  # mcc overlaps for both, but the returned value is the predicted mcc if available
                }
            )
            etx = {k: v for k, v in tx.items() if k in EnrichedTransaction._fields}
            parents.append(parent)
            enriched.append(etx)

        return EnrichedTransactionList.from_list_or_err(self, enriched, parents)

    def get_labels(self, account_holder_type: str) -> dict:
        """Returns a hierarchy of possible labels for a specific type.

        Parameters
        ----------
        account_holder_type : {"consumer", "business", "freelance", "unknown"}
            The account holder type.

        Returns
        -------
        dict
            A hierarchy of labels for the given account holder type.
        """

        assert account_holder_type in ACCOUNT_HOLDER_TYPES
        url = f"/v2/labels/hierarchy/{account_holder_type}"
        resp = self.retry_ratelimited_request("GET", url, None)
        return resp.json()

    def train_custom_model(
        self,
        transactions,
        model_name: str,
        poll_interval: Optional[int] = None,
        timeout: Optional[int] = None,
    ) -> Model:
        """Trains a custom model for labeling transactions, using the provided transactions as training data,
        either as a list of LabeledTransactions, or as a dataframe with the Transactions attributes and a label column.
        The model is associated with the provided name. Returns a Model instance that can be polled or waited for
        while the training is running, and can be used in enrichment after ready.

        Parameters
        ----------
        transactions : Union[List[LabeledTransaction], pandas.DataFrame]
            Set of input transactions and corresponding new label for training
        model_name : str
            Name to associate to the model

        Returns
        -------
        Model
            Model instance referencing the in-training model
        """
        if self._is_dataframe(transactions):
            transactions = self.df_to_transaction_list(
                transactions,
                mapping=None,
                inplace=True,
                tx_class=LabeledTransaction,
            )
        elif not isinstance(transactions, Iterable):
            raise TypeError(
                "transactions must be either a pandas.Dataframe or an iterable"
            )

        return self._train_custom_model(
            transactions, model_name, poll_interval=poll_interval, timeout=timeout
        )

    def _train_custom_model(
        self,
        transactions,
        model_name: str,
        poll_interval: Optional[int] = None,
        timeout: Optional[int] = None,
    ) -> Model:
        txs = [tx.to_dict() for tx in transactions]

        url = f"/v2/models/{model_name}"
        response = self.retry_ratelimited_request(
            "POST", url, {"transactions": txs}
        ).json()
        return Model.from_response(
            self, response, poll_interval=poll_interval, timeout=timeout
        )

    def get_all_custom_models(self) -> List[Model]:
        """Returns a list of Model objects for all existing custom models previously trained

        Returns
        -------
        List[Model]
            List of all trained models, independently of their status
        """
        url = "/v2/models"
        responses = self.retry_ratelimited_request("GET", url, None).json()
        return [Model.from_response(self, r) for r in responses]

    def get_custom_model(self, model_name: str) -> Model:
        """Returns a specific model referenced by its model name

        Parameters
        ----------
        model_name : str
            Name of the model to query

        Returns
        -------
        Model
            Reference to the queried model
        """
        url = f"/v2/models/{model_name}"
        response = self.retry_ratelimited_request("GET", url, None).json()
        return Model.from_response(self, response)

    def create_report(
        self,
        transaction_id,
        webhook_url=None,
        **kwargs,
    ):
        """Reports an incorrectly enriched transaction.

        Parameters
        ----------
        **kwargs
            Keyword arguments for the correct transaction.
        """

        if isinstance(transaction_id, EnrichedTransaction):
            transaction_id = transaction_id.transaction_id

        response = self.retry_ratelimited_request(
            "POST",
            "/v2/report",
            {"transaction_id": transaction_id, "webhook_url": webhook_url, **kwargs},
        ).json()

        return Report.from_response(self, response)

    def list_reports(
        self,
        status=None,
        transaction_id=None,
        page=0,
        per_page=50,
    ):
        """Paginated method to retrieve all existing reports.
        Reports can also be filtered by transaction_id or status.

        Parameters
        ----------
        status : str
            If provided, lists reports only with the requested status.
        transaction_id : str
            If provided, lists reports only for requested transaction_id.
        page : int
            Selected page for the reports to retrieve.
        per_page : int
            How many reports to be fetched per page.
        """
        try:
            url = f"/v2/report?page={page}&per_page={per_page}"
            if status is not None:
                url += f"&status={status}"
            if transaction_id is not None:
                url += f"&transaction_id={transaction_id}"

            result = self.retry_ratelimited_request("GET", url, None)
        except requests.HTTPError as e:
            if e.response.status_code == 404:
                error = e.response.json()
                raise ValueError(f"{error['detail']}")
            raise

        data = result.json()
        reports = data["reports"]

        return [Report.from_response(self, r) for r in reports]

    def get_report(self, report_id: str):
        """Retrieves a specific report given it's id"""
        try:
            result = self.retry_ratelimited_request(
                "GET", f"/v2/report/{report_id}", None
            )
        except requests.HTTPError as e:
            if e.response.status_code == 404:
                error = e.response.json()
                raise ValueError(f"{error['detail']}")
            raise

        data = result.json()
        return Report.from_response(self, data)


Batch.update_forward_refs()
BankStatementRequest.update_forward_refs()
EnrichedTransaction.update_forward_refs()
Model.update_forward_refs()<|MERGE_RESOLUTION|>--- conflicted
+++ resolved
@@ -1664,19 +1664,9 @@
             raise RuntimeError(
                 f"_add_transactions_chunk must be called with a list of transactions of length <= {self.MAX_BATCH_SIZE}"
             )
-<<<<<<< HEAD
-        
-        transactions_enriched = self._add_transactions(
-            transactions,
-            timeout,
-            poll_interval,
-            with_progress,
-            model_name,
-        )
-=======
 
         try:
-            return self._add_transactions(
+            transactions_enriched = self._add_transactions(
                 transactions,
                 timeout,
                 poll_interval,
@@ -1691,7 +1681,6 @@
             NtropyRuntimeError,
         ) as e:
             return EnrichedTransactionList.from_err_list(self, transactions, e)
->>>>>>> cee011dd
 
         if mapping != self.DEFAULT_MAPPING:
             for tx in transactions_enriched:
