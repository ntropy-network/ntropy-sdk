--- conflicted
+++ resolved
@@ -1,8 +1,4 @@
-<<<<<<< HEAD
-__version__ = "4.9.1rc1"
-=======
-__version__ = "4.10.2"
->>>>>>> 59ea8eaf
+__version__ = "4.10.2rc1"
 
 from ntropy_sdk.ntropy_sdk import (
     AccountHolder,
