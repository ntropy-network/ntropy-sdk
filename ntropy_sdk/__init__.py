--- conflicted
+++ resolved
@@ -1,8 +1,4 @@
-<<<<<<< HEAD
-__version__ = "4.2.3rc8"
-=======
 __version__ = "4.3.0rc2"
->>>>>>> ca0f3373
 
 from ntropy_sdk.ntropy_sdk import (
     AccountHolder,
