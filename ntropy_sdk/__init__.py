--- conflicted
+++ resolved
@@ -1,8 +1,4 @@
-<<<<<<< HEAD
-__version__ = "4.12.1rc3"
-=======
 __version__ = "4.13.0rc1"
->>>>>>> 4415553e
 
 from ntropy_sdk.ntropy_sdk import (
     AccountHolder,
