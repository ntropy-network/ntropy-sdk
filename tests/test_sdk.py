--- conflicted
+++ resolved
@@ -580,40 +580,6 @@
     with pytest.raises(ValueError):
         _sdk = SDK(API_KEY, region="atlantida")
 
-<<<<<<< HEAD
-def test_mapping(sdk):
-    tx = Transaction(
-        transaction_id="test-enriched-fields",
-        amount=12046.15,
-        description="AMAZON WEB SERVICES AWS.AMAZON.CO WA Ref5543286P25S Crd15",
-        entry_type="debit",
-        date="2019-12-01",
-        account_holder_type="business",
-        iso_currency_code="USD",
-        country="US",
-        mcc=5432,
-    )
-
-    mapping = {
-        "merchant":"company"
-    }
-    mapping_invalid = {
-        "invalid":"test"
-    }
-
-    enriched_mapping = sdk.add_transactions([tx], mapping=mapping)
-    try:
-        enriched_mapping_invalid = sdk.add_transactions([tx], mapping=mapping_invalid)
-    except KeyError as e:
-        assert "invalid mapping" in str(e)
-
-    try:
-        enriched_mapping[0].merchant
-    except AttributeError as e:
-        assert str(e) == "'EnrichedTransaction' object has no attribute 'merchant'"
-    
-    assert enriched_mapping[0].company == "Amazon Web Services"
-=======
 
 @pytest.fixture()
 def async_sdk():
@@ -891,4 +857,36 @@
         with pytest.raises(NtropyValueError):
             sync_sdk.add_transactions([input_tx] * 2)
         assert m.call_count == 1
->>>>>>> cee011dd
+
+def test_mapping(sdk):
+    tx = Transaction(
+        transaction_id="test-enriched-fields",
+        amount=12046.15,
+        description="AMAZON WEB SERVICES AWS.AMAZON.CO WA Ref5543286P25S Crd15",
+        entry_type="debit",
+        date="2019-12-01",
+        account_holder_type="business",
+        iso_currency_code="USD",
+        country="US",
+        mcc=5432,
+    )
+
+    mapping = {
+        "merchant":"company"
+    }
+    mapping_invalid = {
+        "invalid":"test"
+    }
+
+    enriched_mapping = sdk.add_transactions([tx], mapping=mapping)
+    try:
+        enriched_mapping_invalid = sdk.add_transactions([tx], mapping=mapping_invalid)
+    except KeyError as e:
+        assert "invalid mapping" in str(e)
+
+    try:
+        enriched_mapping[0].merchant
+    except AttributeError as e:
+        assert str(e) == "'EnrichedTransaction' object has no attribute 'merchant'"
+    
+    assert enriched_mapping[0].company == "Amazon Web Services"