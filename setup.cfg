--- conflicted
+++ resolved
@@ -1,13 +1,9 @@
 [bumpversion]
-<<<<<<< HEAD
-current_version = 4.19.0rc9
-=======
 current_version = 4.22.1
->>>>>>> 0d947acb
 commit = True
 tag = True
 parse = (?P<major>\d+)\.(?P<minor>\d+)\.(?P<patch>\d+)(rc(?P<pre>\d+))?
-serialize = 
+serialize =
 	{major}.{minor}.{patch}rc{pre}
 	{major}.{minor}.{patch}
 
