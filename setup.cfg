[bumpversion]
<<<<<<< HEAD
current_version = 4.10.3rc4
=======
current_version = 4.10.3rc3
>>>>>>> 9b00a7ec
commit = True
tag = True
parse = (?P<major>\d+)\.(?P<minor>\d+)\.(?P<patch>\d+)(rc(?P<pre>\d+))?
serialize = 
	{major}.{minor}.{patch}rc{pre}
	{major}.{minor}.{patch}

[bumpversion:file:setup.py]
search = version="{current_version}"
replace = version="{new_version}"

[bumpversion:file:ntropy_sdk/__init__.py]
search = __version__ = "{current_version}"
replace = __version__ = "{new_version}"

[bdist_wheel]
universal = 1

[flake8]
exclude = docs

[aliases]<|MERGE_RESOLUTION|>--- conflicted
+++ resolved
@@ -1,13 +1,9 @@
 [bumpversion]
-<<<<<<< HEAD
 current_version = 4.10.3rc4
-=======
-current_version = 4.10.3rc3
->>>>>>> 9b00a7ec
 commit = True
 tag = True
 parse = (?P<major>\d+)\.(?P<minor>\d+)\.(?P<patch>\d+)(rc(?P<pre>\d+))?
-serialize = 
+serialize =
 	{major}.{minor}.{patch}rc{pre}
 	{major}.{minor}.{patch}
 
