--- conflicted
+++ resolved
@@ -48,10 +48,6 @@
     test_suite="tests",
     tests_require=test_requirements,
     url="https://github.com/ntropy-network/ntropy-sdk",
-<<<<<<< HEAD
-    version="4.2.3rc8",
-=======
     version="4.3.0rc2",
->>>>>>> ca0f3373
     zip_safe=False,
 )