#!/usr/bin/env python

"""The setup script."""

from setuptools import setup, find_packages

with open("README.md") as readme_file:
    readme = readme_file.read()

requirements = ["requests", "tqdm", "requests_toolbelt", "pydantic", "tabulate"]

EXTRAS_REQUIRE = {
    "models": ["pandas", "scikit-learn", "numpy"],
}

setup_requirements = []

test_requirements = []

setup(
    author="David Buchmann",
    author_email="david@ntropy.com",
    python_requires=">=3.6",
    classifiers=[
        "Development Status :: 2 - Pre-Alpha",
        "Intended Audience :: Developers",
        "License :: OSI Approved :: MIT License",
        "Natural Language :: English",
        "Programming Language :: Python :: 3",
        "Programming Language :: Python :: 3.6",
    ],
    description="SDK for the Ntropy API",
    entry_points={
        "console_scripts": [
            "ntropy-benchmark = ntropy_sdk.benchmark:main",
        ],
    },
    extras_require=EXTRAS_REQUIRE,
    install_requires=requirements,
    license="MIT license",
    long_description=readme,
    long_description_content_type="text/markdown",
    include_package_data=True,
    keywords="ntropy_sdk",
    name="ntropy_sdk",
    packages=find_packages(include=["ntropy_sdk", "ntropy_sdk.*"]),
    setup_requires=setup_requirements,
    test_suite="tests",
    tests_require=test_requirements,
    url="https://github.com/ntropy-network/ntropy-sdk",
<<<<<<< HEAD
    version="4.12.1rc3",
=======
    version="4.13.0rc1",
>>>>>>> 4415553e
    zip_safe=False,
)<|MERGE_RESOLUTION|>--- conflicted
+++ resolved
@@ -48,10 +48,6 @@
     test_suite="tests",
     tests_require=test_requirements,
     url="https://github.com/ntropy-network/ntropy-sdk",
-<<<<<<< HEAD
-    version="4.12.1rc3",
-=======
     version="4.13.0rc1",
->>>>>>> 4415553e
     zip_safe=False,
 )